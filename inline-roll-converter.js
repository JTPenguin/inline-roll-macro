/**
 * PF2e Inline Roll Converter
 * 
 * Converts plain text descriptions into Foundry VTT inline automation syntax
 * for the Pathfinder 2e Remaster system.
 */

// Remaster damage types for validation
const DAMAGE_TYPES = [
    'acid', 'bludgeoning', 'cold', 'electricity', 'fire', 'force', 'mental', 
    'piercing', 'slashing', 'sonic', 'spirit', 'vitality', 'void', 'bleed', 'poison',
    'chaotic', 'evil', 'good', 'lawful', 'positive', 'negative'
];

// Skills list for skill check patterns
const SKILLS = [
    'Acrobatics', 'Arcana', 'Athletics', 'Crafting', 'Deception', 'Diplomacy', 
    'Intimidation', 'Medicine', 'Nature', 'Occultism', 'Performance', 'Religion', 
    'Society', 'Stealth', 'Survival', 'Thievery'
];

// Legacy to Remaster damage type mapping
const LEGACY_TO_REMASTER_DAMAGE_TYPE = {
    chaotic: 'spirit',
    evil: 'spirit',
    good: 'spirit',
    lawful: 'spirit',
    positive: 'vitality',
    negative: 'void'
};

// Patterns for legacy types
const LEGACY_ALIGNMENT_PATTERN = 'chaotic|evil|good|lawful';
const LEGACY_POSITIVE = 'positive';
const LEGACY_NEGATIVE = 'negative';

// Condition patterns for regexes
const CONDITIONS_WITH_VALUES = [
    'clumsy', 'doomed', 'drained', 'dying', 'enfeebled', 'frightened', 
    'sickened', 'slowed', 'stunned', 'stupefied', 'wounded'
];
const CONDITIONS_WITHOUT_VALUES = [
    'blinded', 'broken', 'concealed', 'confused', 'controlled', 'dazzled', 
    'deafened', 'fascinated', 'fatigued', 'fleeing', 'grabbed', 'immobilized', 
    'invisible', 'off-guard', 'paralyzed', 'petrified', 'prone', 'quickened', 
    'restrained', 'unconscious', 'undetected'
];
const CONDITIONS_WITH_VALUES_PATTERN = CONDITIONS_WITH_VALUES.join('|');
const CONDITIONS_WITHOUT_VALUES_PATTERN = CONDITIONS_WITHOUT_VALUES.join('|');

// Template patterns
const TEMPLATE_SHAPES = ['burst', 'cone', 'line', 'emanation'];
const TEMPLATE_SHAPES_PATTERN = TEMPLATE_SHAPES.join('|');

// Mapping of alternate shape names to standard shapes (for display text)
const ALTERNATE_SHAPE_NAMES = {
    'radius': 'burst',
    'sphere': 'burst',
    'cylinder': 'burst',
    'wedge': 'cone',
    'wall': 'line'
};

// Time unit patterns
const TIME_UNITS = ['rounds?', 'minutes?', 'hours?', 'days?'];
const TIME_UNITS_PATTERN = TIME_UNITS.join('|');

// Ability type patterns
const ABILITY_TYPES = ['ability', 'action', 'feature', 'spell'];
const ABILITY_TYPES_PATTERN = ABILITY_TYPES.join('|');

// Healing patterns
const HEALING_TERMS = ['hit\\s+points?', 'HP', 'healing'];
const HEALING_TERMS_PATTERN = HEALING_TERMS.join('|');

// Condition mapping for dynamic UUID retrieval
let conditionMap = new Map();

// Create regex patterns from type arrays
const DAMAGE_TYPE_PATTERN = DAMAGE_TYPES.join('|');
const SKILL_PATTERN = SKILLS.join('|');

/**
 * Try to get condition UUID from compendium
 * @param {string} conditionName - The condition name to look up
 * @returns {string|null} - The condition UUID or null if not found
 */
function getConditionUUIDFromCompendium(conditionName) {
    try {
        const conditionCompendium = game.packs.get('pf2e.conditionitems');
        if (!conditionCompendium) return null;
        
        const normalizedName = conditionName.toLowerCase().trim();
        
        // Search through the compendium index
        const entries = conditionCompendium.index.contents;
        for (const entry of entries) {
            if (entry.name.toLowerCase() === normalizedName) {
                return entry.uuid;
            }
        }
        
        return null;
    } catch (error) {
        // Silently fail - fallback UUIDs will be used
        return null;
    }
}

/**
 * Build condition mapping for dynamic UUID retrieval
 * @returns {Map} - Map of condition names to UUIDs
 */
function buildConditionMap() {
    const conditionMap = new Map();
    
    // List of all conditions we want to support
    const conditionNames = [
        ...CONDITIONS_WITHOUT_VALUES,
        ...CONDITIONS_WITH_VALUES
    ];
    
    // Conditions that can have values (for validation and documentation)
    const conditionsWithValues = CONDITIONS_WITH_VALUES;
    
    // Try to get all conditions from the compendium
    for (const conditionName of conditionNames) {
        const uuid = getConditionUUIDFromCompendium(conditionName);
        if (uuid) {
            conditionMap.set(conditionName, {
                uuid: uuid,
                name: conditionName,
                slug: conditionName
            });
        } else {
            console.warn(`PF2e Converter: Could not find UUID for condition "${conditionName}"`);
        }
    }
    
    // Fallback condition UUIDs (common PF2e conditions) - Updated for Remaster
    const fallbackConditions = {
        'blinded': 'Compendium.pf2e.conditionitems.Item.blinded',
        'broken': 'Compendium.pf2e.conditionitems.Item.broken',
        'clumsy': 'Compendium.pf2e.conditionitems.Item.clumsy',
        'concealed': 'Compendium.pf2e.conditionitems.Item.concealed',
        'confused': 'Compendium.pf2e.conditionitems.Item.confused',
        'controlled': 'Compendium.pf2e.conditionitems.Item.controlled',
        'dazzled': 'Compendium.pf2e.conditionitems.Item.dazzled',
        'deafened': 'Compendium.pf2e.conditionitems.Item.deafened',
        'doomed': 'Compendium.pf2e.conditionitems.Item.doomed',
        'drained': 'Compendium.pf2e.conditionitems.Item.drained',
        'dying': 'Compendium.pf2e.conditionitems.Item.dying',
        'enfeebled': 'Compendium.pf2e.conditionitems.Item.enfeebled',
        'fascinated': 'Compendium.pf2e.conditionitems.Item.fascinated',
        'fatigued': 'Compendium.pf2e.conditionitems.Item.fatigued',
        'fleeing': 'Compendium.pf2e.conditionitems.Item.fleeing',
        'frightened': 'Compendium.pf2e.conditionitems.Item.frightened',
        'grabbed': 'Compendium.pf2e.conditionitems.Item.grabbed',
        'immobilized': 'Compendium.pf2e.conditionitems.Item.immobilized',
        'invisible': 'Compendium.pf2e.conditionitems.Item.invisible',
        'off-guard': 'Compendium.pf2e.conditionitems.Item.off-guard',
        'paralyzed': 'Compendium.pf2e.conditionitems.Item.paralyzed',
        'petrified': 'Compendium.pf2e.conditionitems.Item.petrified',
        'prone': 'Compendium.pf2e.conditionitems.Item.prone',
        'quickened': 'Compendium.pf2e.conditionitems.Item.quickened',
        'restrained': 'Compendium.pf2e.conditionitems.Item.restrained',
        'sickened': 'Compendium.pf2e.conditionitems.Item.sickened',
        'slowed': 'Compendium.pf2e.conditionitems.Item.slowed',
        'stunned': 'Compendium.pf2e.conditionitems.Item.stunned',
        'stupefied': 'Compendium.pf2e.conditionitems.Item.stupefied',
        'unconscious': 'Compendium.pf2e.conditionitems.Item.unconscious',
        'undetected': 'Compendium.pf2e.conditionitems.Item.undetected',
        'wounded': 'Compendium.pf2e.conditionitems.Item.wounded'
    };
    
    // If we didn't get any conditions from the compendium, use fallbacks
    if (conditionMap.size === 0) {
        console.warn('PF2e Converter: No conditions found from compendium, using fallback mapping');
        for (const [name, uuid] of Object.entries(fallbackConditions)) {
            conditionMap.set(name, {
                uuid: uuid,
                name: name,
                slug: name
            });
        }
    } else {
        // Fill in any missing conditions with fallbacks
        for (const [name, uuid] of Object.entries(fallbackConditions)) {
            if (!conditionMap.has(name)) {
                conditionMap.set(name, {
                    uuid: uuid,
                    name: name,
                    slug: name
                });
            }
        }
    }
    
    return conditionMap;
}

/**
 * Get condition UUID by name
 * @param {string} conditionName - The condition name to look up
 * @returns {string|null} - The condition UUID or null if not found
 */
function getConditionUUID(conditionName) {
    const normalizedName = conditionName.toLowerCase().trim();
    
    // Get from our pre-loaded map
    const condition = conditionMap.get(normalizedName);
    
    return condition?.uuid || null;
}

/**
 * Initialize condition mapping
 */
function initializeConditionMap() {
    conditionMap = buildConditionMap();
}

// ===================== OOP PIPELINE ARCHITECTURE =====================

// Define a test input for demonstration and testing
const DEFAULT_TEST_INPUT = "Deal 6d6 fire damage. Deals 3d6 fire damage and 2d4 force damage. Deal 1d6 splash fire damage. Deal 1d8 precision piercing damage.";

// Utility for unique IDs
function generateId() {
    return '_' + Math.random().toString(36).substr(2, 9);
}

// At the top, after other globals:
if (!window.pf2eInteractiveElements) window.pf2eInteractiveElements = {};

// === 1. Persistent Replacement List ===
if (!window.pf2eReplacements) window.pf2eReplacements = [];

// -------------------- Base Classes --------------------
class Replacement {
    constructor(match) {
        if (!match || typeof match !== 'object' || typeof match[0] !== 'string' || typeof match.index !== 'number') {
            throw new Error('Replacement: Invalid match object passed to constructor.');
        }
        this.id = generateId();
        this.startPos = match.index;
        this.endPos = match.index + match[0].length;
        this.originalText = match[0];
        this.enabled = true;
        this.priority = 0;
    }
    render() { throw new Error('Must implement render()'); }
    getInteractiveParams() {
        // Base: just type and id
        const type = this.constructor.name.replace('Replacement', '').toLowerCase();
        return { type, id: this.id };
    }
    renderInteractive() {
        const params = this.getInteractiveParams();
        // Register in global state for interactive lookup
        window.pf2eInteractiveElements[this.id] = {
            ...params
        };
        // Logging for debugging parameter saving
        console.log(`[PF2e Converter] Registered interactive element:`, this.id, params);
        return `<span class="pf2e-interactive" data-id="${this.id}" data-type="${params.type}" data-params='${JSON.stringify(params)}'>${this.render()}</span>`;
    }
    validate() { return true; }
    getText() { return this.originalText; }
    getLength() { return this.endPos - this.startPos; }
}

class RollReplacement extends Replacement {
    constructor(match) {
        super(match);
        this.rollType = '';
        this.traits = [];
        this.options = [];
    }
    addTrait(trait) { if (!this.traits.includes(trait)) this.traits.push(trait); }
    addOption(option) { if (!this.options.includes(option)) this.options.push(option); }
    hasTag(tag) { return this.traits.includes(tag) || this.options.includes(tag); }
    buildParameters(baseParams) {
        const params = [...baseParams];
        if (this.traits.length > 0) params.push(`traits:${this.traits.join(',')}`);
        if (this.options.length > 0) params.push(`options:${this.options.join(',')}`);
        return params;
    }
    getInteractiveParams() {
        // Add traits and options to base params
        return {
            ...super.getInteractiveParams(),
            traits: this.traits,
            options: this.options,
            rollType: this.rollType
        };
    }
}

// -------------------- Damage Replacement --------------------
class DamageComponent {
    constructor(dice, damageType = '', persistent = false, precision = false, splash = false) {
        this.dice = dice;
        this.damageType = damageType;
        this.persistent = persistent;
        this.precision = precision;
        this.splash = splash;
    }
    render() {
        let formula = this.dice;
        if (this.precision) formula = `(${formula})[precision]`;
        if (this.splash) formula = `(${formula})[splash]`;
        if (this.persistent && this.damageType) {
            return `${formula}[persistent,${this.damageType}]`;
        }
        if (this.damageType) {
            formula = `(${formula})[${this.damageType}]`;
        }
        return formula;
    }
    validate() { return this.dice && this.dice.length > 0; }
}

class DamageReplacement extends RollReplacement {
    constructor(match, config) {
        super(match);
        this.rollType = 'damage';
        this.priority = 100;
        this.damageComponents = [];
        this.match = match; // Save the match object for render()
        this.parseMatch(match, config);
    }
    parseMatch(match, config) {
        // Defensive: if match.replacement exists, skip parsing (already replaced)
        if (match && match.replacement) return;
        
        // If this is a multi-damage match, match[0] is the whole string, match[1] is the repeated group
        if (Array.isArray(match.multiMatches)) {
            for (const m of match.multiMatches) {
                this._parseSingleDamage(m);
            }
        } else {
            this._parseSingleDamage(match);
        }
    }
    _parseSingleDamage(match) {
        // Accepts a regex match array for a single dice/type pair
        const dice = match[1] || '';
        const originalText = match[0].toLowerCase();
        
        // Extract damage type from the various capture groups
        // The new regex has multiple capture groups for different damage patterns:
        // match[2] = persistent damage type (first pattern)
        // match[3] = persistent damage type (second pattern) 
        // match[4] = splash damage type (first pattern)
        // match[5] = splash damage type (second pattern)
        // match[6] = precision damage type (first pattern)
        // match[7] = precision damage type (second pattern)
        // match[8] = basic damage type
        const type = match[2] || match[3] || match[4] || match[5] || match[6] || match[7] || match[8] || '';
        
        const isPersistent = originalText.includes('persistent');
        const isPrecision = originalText.includes('precision');
        const isSplash = originalText.includes('splash');
        
        this.addDamageComponent(dice, type, isPersistent, isPrecision, isSplash);
    }
    addDamageComponent(dice, damageType = '', persistent = false, precision = false, splash = false) {
        // Convert legacy types to remaster types
        let remasterType = damageType;
        if (damageType && LEGACY_TO_REMASTER_DAMAGE_TYPE[damageType]) {
            remasterType = LEGACY_TO_REMASTER_DAMAGE_TYPE[damageType];
        }
        this.damageComponents.push(new DamageComponent(dice, remasterType, persistent, precision, splash));
    }
    render() {
        // If match.replacement exists, use it directly
        if (this.match && this.match.replacement) {
            return this.match.replacement;
        }
        
        // Handle legacy damage type conversions
        if (this.rollType === 'legacy') {
            return this.renderLegacyConversion();
        }
        
        // Handle damage consolidation
        if (this.originalText.includes('@Damage[') && this.originalText.includes('@Damage[')) {
            return this.renderDamageConsolidation();
        }
        
        let roll;
        if (this.damageComponents.length === 1) {
            roll = `@Damage[${this.damageComponents[0].render()}]`;
        } else {
            const componentStrings = this.damageComponents.map(comp => comp.render());
            roll = `@Damage[${componentStrings.join(',')}]`;
        }
        
        return roll + ' damage';
    }
    
    renderLegacyConversion() {
        const originalText = this.originalText;
        
        // Handle alignment damage to spirit
        if (originalText.includes('chaotic') || originalText.includes('evil') || 
            originalText.includes('good') || originalText.includes('lawful')) {
            return originalText.replace(/(chaotic|evil|good|lawful)/g, 'spirit');
        }
        
        // Handle positive to vitality
        if (originalText.includes('positive')) {
            return originalText.replace(/positive/g, 'vitality');
        }
        
        // Handle negative to void
        if (originalText.includes('negative')) {
            return originalText.replace(/negative/g, 'void');
        }
        
        return originalText;
    }
    
    renderDamageConsolidation() {
        const damageRolls = [];
        const regex = /@Damage\[/g;
        let startMatch;
        const originalText = this.originalText;
        
        while ((startMatch = regex.exec(originalText)) !== null) {
            const startPos = startMatch.index + startMatch[0].length;
            let bracketCount = 1;
            let endPos = startPos;
            while (endPos < originalText.length && bracketCount > 0) {
                if (originalText[endPos] === '[') bracketCount++;
                else if (originalText[endPos] === ']') bracketCount--;
                if (bracketCount > 0) endPos++;
            }
            if (bracketCount === 0) {
                const damageContent = originalText.substring(startPos, endPos);
                damageRolls.push(damageContent);
            }
        }
        
        if (damageRolls.length >= 2) {
            return `@Damage[${damageRolls.join(',')}]`;
        }
        
        return originalText;
    }
    validate() {
        if (this.match && this.match.replacement) return true;
        return this.damageComponents.length > 0 && this.damageComponents.every(comp => comp.validate());
    }
    getInteractiveParams() {
        // Return all damage components and rollType
        return {
            ...super.getInteractiveParams(),
            damageComponents: this.damageComponents.map(dc => ({
                dice: dc.dice,
                damageType: dc.damageType,
                persistent: dc.persistent,
                precision: dc.precision,
                splash: dc.splash
            })),
            originalText: this.originalText
        };
    }
}

// -------------------- Check Replacement --------------------
class CheckReplacement extends RollReplacement {
    constructor(match, config) {
        super(match);
        this.rollType = 'check';
        this.priority = 90;
        this.checkType = '';
        this.dc = null;
        this.secret = false;
        this.defense = '';
        this.against = '';
        this.match = match; // Save the match object for render()
        this.multipleSkills = false;
        this.skills = [];
        this.loreName = ''; // For lore skill checks
        this.parseMatch(match, config);
    }
    parseMatch(match, config) {
        // Extract check type, DC, and modifiers
        if (config && config.groups) {
            for (const group of config.groups) {
                if (group.type && match[group.type]) this.checkType = match[group.type].toLowerCase();
                if (group.dc && match[group.dc]) this.dc = match[group.dc];
            }
        } else {
                    // Defensive: if match.replacement exists, skip parsing (already replaced)
        if (match && match.replacement) return;
        
        // Check if this is a lore check
        if (match.isLoreCheck) {
            this.checkType = 'lore';
            this.loreName = match.loreName;
            this.dc = match[1] || null;
            return;
        }
        
        // Check if this is a multiple skills match
        if (match.multipleSkills && match.skills) {
            this.multipleSkills = true;
            this.skills = match.skills;
            this.dc = match.dc || match[1] || null;
        } else {
            // Handle multiple skills logic (moved from pattern handler)
            if (match[2] && match[2].includes(' or ')) {
                this.multipleSkills = true;
                this.skills = match[2].split(/\s+or\s+/).map(s => s.trim());
                this.dc = match[1] || null;
            } else {
                this.checkType = match[2] ? match[2].toLowerCase() : '';
                this.dc = match[1] || null;
            }
        }
        }
    }
    render() {
        // If match.replacement exists, use it directly
        if (this.match && this.match.replacement) {
            return this.match.replacement;
        }
        
        // Handle lore checks
        if (this.checkType === 'lore' && this.loreName) {
            let params = [`type:lore`];
            if (this.dc) params.push(`dc:${this.dc}`);
            params.push(`name:${this.loreName}`);
            // Add traits if any exist
            if (this.traits && this.traits.length > 0) {
                params.push(`traits:${this.traits.join(',')}`);
            }
            return `@Check[${params.join('|')}]{${this.loreName} Lore} check`;
        }
        
        // Handle multiple skills
        if (this.multipleSkills && this.skills.length > 0) {
            const skillChecks = this.skills.map(skill => {
                const params = [skill.toLowerCase()];
                if (this.dc) params.push(`dc:${this.dc}`);
                // Add traits if any exist
                if (this.traits && this.traits.length > 0) {
                    params.push(`traits:${this.traits.join(',')}`);
                }
                return `@Check[${params.join('|')}]`;
            });
            return skillChecks.join(' or ') + ' check';
        }
        
        // Handle single skill
        let params = [`${this.checkType}`];
        if (this.dc) params.push(`dc:${this.dc}`);
        // Add traits if any exist
        if (this.traits && this.traits.length > 0) {
            params.push(`traits:${this.traits.join(',')}`);
        }
        return `@Check[${params.join('|')}] check`;
    }
    validate() {
        if (this.match && this.match.replacement) return true;
        if (this.multipleSkills) {
            return this.skills.length > 0 && this.dc;
        }
        return this.checkType && (this.dc || this.defense || this.against);
    }
    getInteractiveParams() {
        return {
            ...super.getInteractiveParams(),
            checkType: this.checkType,
            dc: this.dc,
            secret: this.secret,
            defense: this.defense,
            against: this.against,
            multipleSkills: this.multipleSkills,
            skills: this.skills,
            loreName: this.loreName,
            originalText: this.originalText
        };
    }
}

// -------------------- Save Replacement --------------------
class SaveReplacement extends RollReplacement {
    constructor(match, config) {
        super(match);
        this.rollType = 'save';
        this.priority = 90;
        this.saveType = '';
        this.dc = null;
        this.basic = false;
        this.match = match; // Save the match object for render()
        this.parseMatch(match, config);
    }
    parseMatch(match, config) {
        // Defensive: if match.replacement exists, skip parsing (already replaced)
        if (match && match.replacement) return;
        
        // Robust extraction by scanning all indices for components
        for (let i = 1; i < match.length; i++) {
            const value = match[i];
            if (!value) continue;
            
            // Check if this is a DC (numeric value, typically 1-2 digits)
            if (/^\d{1,2}$/.test(value)) {
                this.dc = value;
            }
            // Check if this is a save type (fort/reflex/will variations)
            else if (/^(fort(?:itude)?|ref(?:lex)?|will)$/i.test(value)) {
                this.saveType = value.toLowerCase();
                // Normalize save type
                if (this.saveType.startsWith('fort')) this.saveType = 'fortitude';
                else if (this.saveType.startsWith('ref')) this.saveType = 'reflex';
                else if (this.saveType.startsWith('will')) this.saveType = 'will';
            }
        }
        
        // Check for basic saves
        this.basic = /\bbasic\b/i.test(match[0]);
    }
    render() {
        // If match.replacement exists, use it directly
        if (this.match && this.match.replacement) {
            return this.match.replacement;
        }
        
        const basicStr = this.basic ? '|basic' : '';
        const saveTerm = 'save';
        
        // Build parameters array
        let params = [`${this.saveType}`];
        if (this.dc) params.push(`dc:${this.dc}`);
        if (this.basic) params.push('basic');
        
        // Add traits if any exist
        if (this.traits && this.traits.length > 0) {
            params.push(`traits:${this.traits.join(',')}`);
        }
        
        // Check if the entire save phrase is wrapped in parentheses
        const originalText = this.match[0];
        const hasWrappingParentheses = originalText.startsWith('(') && originalText.endsWith(')');
        
        const replacement = `@Check[${params.join('|')}] ${saveTerm}`;
        
        // If the original text was wrapped in parentheses, preserve them
        return hasWrappingParentheses ? `(${replacement})` : replacement;
    }
    validate() {
        if (this.match && this.match.replacement) return true;
        return this.saveType && this.dc;
    }
    getInteractiveParams() {
        return {
            ...super.getInteractiveParams(),
            saveType: this.saveType,
            dc: this.dc,
            basic: this.basic,
            secret: this.secret,
            traits: this.traits,
            originalText: this.originalText
        };
    }
}

// -------------------- Template Replacement --------------------
class TemplateReplacement extends RollReplacement {
    constructor(match, config) {
        super(match);
        this.rollType = 'template';
        this.priority = 80;
        this.shape = '';
        this.distance = 0;
        this.width = 5;
        this.parseMatch(match, config);
    }
    parseMatch(match, config) {
        // Defensive: if match.replacement exists, skip parsing (already replaced)
        if (match && match.replacement) return;
        
        const shapeName = match[2] ? match[2].toLowerCase() : '';
        this.distance = match[1] ? parseInt(match[1], 10) : 0;
        
        // Map alternate names to standard shapes
        this.shape = ALTERNATE_SHAPE_NAMES[shapeName] || shapeName;
    }
    render() {
        // Check if we need custom display text by finding the original shape name
        const originalText = this.originalText.toLowerCase();
        let originalShapeName = null;
        
        // Find which alternate shape name was used in the original text
        for (const [alternateName, standardShape] of Object.entries(ALTERNATE_SHAPE_NAMES)) {
            if (originalText.includes(alternateName) && standardShape === this.shape) {
                originalShapeName = alternateName;
                break;
            }
        }
        
        if (originalShapeName) {
            return `@Template[type:${this.shape}|distance:${this.distance}]{${this.distance}-foot ${originalShapeName}}`;
        } else {
            return `@Template[type:${this.shape}|distance:${this.distance}]`;
        }
    }
    getInteractiveParams() {
        return {
            ...super.getInteractiveParams(),
            shape: this.shape,
            distance: this.distance,
            width: this.width,
            originalText: this.originalText
        };
    }
}

// -------------------- Within Replacement --------------------
class WithinReplacement extends RollReplacement {
    constructor(match, config) {
        super(match);
        this.rollType = 'within';
        this.priority = 80;
        this.distance = 0;
        this.parseMatch(match, config);
    }
    parseMatch(match, config) {
        this.distance = match[1] ? parseInt(match[1], 10) : 0;
    }
    render() {
        // Create the inline template format as requested: "within [inline template here]{30 feet}"
        return `within @Template[type:emanation|distance:${this.distance}]{${this.distance} feet}`;
    }
    getInteractiveParams() {
        return {
            ...super.getInteractiveParams(),
            distance: this.distance,
            originalText: this.originalText
        };
    }
}

// -------------------- Utility Replacement --------------------
class UtilityReplacement extends RollReplacement {
    constructor(match, config) {
        super(match);
        this.rollType = 'utility';
        this.priority = 70;
        this.expression = '';
        this.flavor = '';
        this.gmOnly = false;
        this.match = match; // Save the match object for render()
        this.parseMatch(match, config);
    }
    parseMatch(match, config) {
        // Defensive: if match.replacement exists, skip parsing (already replaced)
        if (match && match.replacement) return;
        
        this.expression = match[1] || '';
    }
    render() {
        // If match.replacement exists, use it directly
        if (this.match && this.match.replacement) {
            return this.match.replacement;
        }
        
        // Handle different utility patterns
        const originalText = this.originalText.toLowerCase();
        
        if (originalText.includes('again for')) {
            return `again for [[/gmr ${this.expression} #Recharge]]{${this.expression}}`;
        } else if (originalText.includes("can't use this")) {
            return `can't use this ability again for [[/gmr ${this.expression} #Recharge]]{${this.expression}}`;
        } else if (originalText.includes('recharges')) {
            return `recharges in [[/gmr ${this.expression} #Recharge]]{${this.expression}}`;
        } else {
            // Default fallback
            return `[[/gmr ${this.expression} #Recharge]]{${this.expression}}`;
        }
    }
    validate() {
        if (this.match && this.match.replacement) return true;
        return this.expression && this.expression.length > 0;
    }
    getInteractiveParams() {
        return {
            ...super.getInteractiveParams(),
            expression: this.expression,
            flavor: this.flavor,
            gmOnly: this.gmOnly,
            originalText: this.originalText
        };
    }
}

// -------------------- Healing Replacement --------------------
class HealingReplacement extends RollReplacement {
    constructor(match, config) {
        super(match);
        this.rollType = 'healing';
        this.priority = 85; // Between damage and skill checks
        this.dice = '';
        this.match = match; // Save the match object for render()
        this.parseMatch(match, config);
    }
    parseMatch(match, config) {
        // Defensive: if match.replacement exists, skip parsing (already replaced)
        if (match && match.replacement) return;
        
        this.dice = match[1] || '';
    }
    render() {
        // If match.replacement exists, use it directly
        if (this.match && this.match.replacement) {
            return this.match.replacement;
        }
        
        // Create healing replacement that preserves surrounding text
        const dice = this.dice;
        const restOfText = this.originalText.substring(dice.length);
        return `@Damage[${dice}[healing]]${restOfText}`;
    }
    validate() {
        if (this.match && this.match.replacement) return true;
        return this.dice && this.dice.length > 0;
    }
    getInteractiveParams() {
        return {
            ...super.getInteractiveParams(),
            dice: this.dice,
            originalText: this.originalText
        };
    }
}

// -------------------- Action Replacement --------------------
class ActionReplacement extends RollReplacement {
    constructor(match, config) {
        super(match);
        this.rollType = 'action';
        this.priority = 60;
        this.actionName = '';
        this.variant = '';
        this.statistic = '';
        this.parseMatch(match, config);
    }
    parseMatch(match, config) {
        this.actionName = match[1] || '';
    }
    render() {
        return `[[/act ${this.actionName}]]`;
    }
    getInteractiveParams() {
        return {
            ...super.getInteractiveParams(),
            actionName: this.actionName,
            variant: this.variant,
            statistic: this.statistic,
            originalText: this.originalText
        };
    }
}

// -------------------- Condition Replacement --------------------
class ConditionReplacement extends Replacement {
    constructor(matchObj, config) {
        // matchObj: { match, args }
        // Use the original match object for startPos/endPos, but allow overriding the replacement text
        super(matchObj.match); // Pass the regex match array to super
        this.priority = 50;
        this.conditionName = '';
        this.degree = null;
        this.uuid = '';
        this.linkedConditions = config && config.linkedConditions ? config.linkedConditions : new Set();
        this.args = matchObj.args || [];
        this.parseMatch();
        // Always deduplicate using the *final* condition name (e.g., 'off-guard')
        let dedupKey = this.degree ? `${this.conditionName.toLowerCase()}-${this.degree}` : this.conditionName.toLowerCase();
        // Special case: treat 'flat-footed' as 'off-guard' for deduplication
        if (dedupKey === 'flat-footed') dedupKey = 'off-guard';
        if (this.linkedConditions.has(dedupKey)) {
            this.enabled = false;
        } else {
            this.linkedConditions.add(dedupKey);
            this.enabled = true;
        }
    }
    parseMatch() {
        // args: [condition, value?]
        const args = this.args;
        this.conditionName = args[0] || '';
        this.degree = args[1] || null;
        this.uuid = getConditionUUID(this.conditionName);
    }
    render() {
        if (!this.uuid) return this.originalText;
        const capitalized = this.conditionName.charAt(0).toUpperCase() + this.conditionName.slice(1);
        if (this.degree) {
            return `@UUID[${this.uuid}]{${capitalized} ${this.degree}}`;
        } else {
            return `@UUID[${this.uuid}]{${capitalized}}`;
        }
    }
    validate() {
        return this.conditionName && this.uuid;
    }
    getInteractiveParams() {
        return {
            ...super.getInteractiveParams(),
            conditionName: this.conditionName,
            degree: this.degree,
            uuid: this.uuid,
            originalText: this.originalText
        };
    }
}

// Replacement class mapping for pattern types
const REPLACEMENT_CLASS_MAP = {
    damage: DamageReplacement,
    healing: HealingReplacement, // Dedicated healing replacement class
    save: SaveReplacement, // Dedicated save replacement class
    skill: CheckReplacement,
    template: TemplateReplacement,
    within: WithinReplacement,
    utility: UtilityReplacement,
    action: ActionReplacement,
    condition: ConditionReplacement,
    legacy: DamageReplacement // Use DamageReplacement for legacy damage type conversions
};

class ReplacementFactory {
    static createFromMatch(match, patternType, patternConfig) {
        const Cls = REPLACEMENT_CLASS_MAP[patternType];
        if (!Cls) throw new Error(`Unknown pattern type: ${patternType}`);
        return new Cls(match, patternConfig);
    }
    static getSupportedTypes() {
        return Object.keys(REPLACEMENT_CLASS_MAP);
    }
}

// Pattern priority constants
const PRIORITY = {
    SAVE: 1,
    DAMAGE: 2,
    HEALING: 2,
    SKILL: 2,
    FLAT: 2,
    UTILITY: 2,
    BASIC_DAMAGE: 3,
    BASIC_SKILL: 3,
    LEGACY: 4,
    DAMAGE_CONSOLIDATION: 5,
    LEGACY_CONDITION: 5,
    CONDITION: 6,
    TEMPLATE: 7
};



// ===================== PATTERN DEFINITIONS =====================
// Centralized pattern definitions
const PATTERN_DEFINITIONS = [
    // NEW: Multi-damage pattern (highest priority)
    {
        type: 'damage',
        // Comprehensive regex: matches a sequence of dice/type pairs including persistent, splash, precision, and basic damage
        // Updated to handle both dice expressions (3d6) and fixed numbers (4)
        regex: new RegExp(`((?:\\d+(?:d\\d+)?(?:[+-]\\d+)?\\s+(?:(?:persistent\\s+)?(?:${DAMAGE_TYPE_PATTERN})(?:\\s+persistent)?|(?:${DAMAGE_TYPE_PATTERN})\\s+splash|splash\\s+(?:${DAMAGE_TYPE_PATTERN})|(?:${DAMAGE_TYPE_PATTERN})\\s+precision|precision\\s+(?:${DAMAGE_TYPE_PATTERN})|precision|(?:${DAMAGE_TYPE_PATTERN}))(?:\\s+damage)?(?:\\s*,\\s*|\\s*,\\s*and\\s*|\\s+and\\s+))*\\d+(?:d\\d+)?(?:[+-]\\d+)?\\s+(?:(?:persistent\\s+)?(?:${DAMAGE_TYPE_PATTERN})(?:\\s+persistent)?|(?:${DAMAGE_TYPE_PATTERN})\\s+splash|splash\\s+(?:${DAMAGE_TYPE_PATTERN})|(?:${DAMAGE_TYPE_PATTERN})\\s+precision|precision\\s+(?:${DAMAGE_TYPE_PATTERN})|precision|(?:${DAMAGE_TYPE_PATTERN}))(?:\\s+damage)?)`, 'gi'),
        priority: PRIORITY.DAMAGE + 10, // Higher than all other damage patterns
        handler: function(match) {
            // Find all dice/type pairs in the match[0] string
            // Accepts: '1d4 acid, 1d6 persistent bleed, and 1d4 slashing damage' (with or without 'damage' after each type)
            // Updated to handle both dice expressions (3d6) and fixed numbers (4)
            const singlePattern = new RegExp(`(\\d+(?:d\\d+)?(?:[+-]\\d+)?)\\s+(?:(?:persistent\\s+)?(?:(${DAMAGE_TYPE_PATTERN}))(?:\\s+persistent)?|(?:(${DAMAGE_TYPE_PATTERN}))\\s+splash|splash\\s+(?:(${DAMAGE_TYPE_PATTERN}))|(?:(${DAMAGE_TYPE_PATTERN}))\\s+precision|precision\\s+(?:(${DAMAGE_TYPE_PATTERN}))|precision|(?:(${DAMAGE_TYPE_PATTERN})))(?:\\s+damage)?`, 'gi');
            let m;
            const multiMatches = [];
            while ((m = singlePattern.exec(match[0])) !== null) {
                multiMatches.push(m);
            }
            // Attach all submatches for DamageReplacement
            match.multiMatches = multiMatches;
            return match;
        },
        description: 'Multi-damage grouping (comma, and, or both separated, trailing damage allowed) - includes persistent, splash, precision - now handles both dice and fixed numbers'
    },
    // Priority 1: Comprehensive save pattern
    {
        type: 'save',
        regex: /(?:\(?)((?:basic\s+)?(?:DC\s*(\d{1,2})\s*[,;:\(\)]?\s*)?(fort(?:itude)?|ref(?:lex)?|will)(?:\s+(?:save|saving\s+throw))?(?:\s*[,;:\(\)]?\s*(?:basic\s+)?DC\s*(\d{1,2}))|(?:basic\s+)?(fort(?:itude)?|ref(?:lex)?|will)(?:\s+(?:save|saving\s+throw))?\s+basic(?:\s*[,;:\(\)]?\s*DC\s*(\d{1,2}))|(?:basic\s+)?DC\s*(\d{1,2})\s+(fort(?:itude)?|ref(?:lex)?|will)(?:\s+(?:save|saving\s+throw))?|DC\s*(\d{1,2})\s+(?:basic\s+)?(fort(?:itude)?|ref(?:lex)?|will)(?:\s+(?:save|saving\s+throw))?)(?:\)?)/gi,
        priority: PRIORITY.SAVE,
        handler: (match) => match,
        description: 'Comprehensive save pattern (all variations including parenthetical)'
    },
    // Priority 2: Damage and skill patterns
    {
        type: 'damage',
        regex: new RegExp(`(\\d+(?:d\\d+)?(?:[+-]\\d+)?)\\s+(?:persistent\\s+(${DAMAGE_TYPE_PATTERN})|(${DAMAGE_TYPE_PATTERN})\\s+persistent)(?:\\s+damage)?`, 'gi'),
        priority: PRIORITY.DAMAGE,
        handler: (match) => match,
        description: 'Persistent damage'
    },
    {
        type: 'damage',
        regex: new RegExp(`(\\d+(?:d\\d+)?(?:[+-]\\d+)?)\\s+(?:(${DAMAGE_TYPE_PATTERN})\\s+splash|splash\\s+(${DAMAGE_TYPE_PATTERN}))(?:\\s+damage)?`, 'gi'),
        priority: PRIORITY.DAMAGE,
        handler: (match) => match,
        description: 'Splash damage'
    },
    {
        type: 'damage',
        regex: new RegExp(`(\\d+(?:d\\d+)?(?:[+-]\\d+)?)\\s+(?:precision\\s+(${DAMAGE_TYPE_PATTERN})|(${DAMAGE_TYPE_PATTERN})\\s+precision)(?:\\s+damage)?`, 'gi'),
        priority: PRIORITY.DAMAGE,
        handler: (match) => match,
        description: 'Precision damage with type'
    },
    {
        type: 'damage',
        regex: /(\d+(?:d\d+)?(?:[+-]\d+)?)\s+precision(?:\s+damage)?/gi,
        priority: PRIORITY.DAMAGE,
        handler: (match) => match,
        description: 'Generic precision damage'
    },
    // Healing patterns - consolidated handler
    {
        type: 'healing',
        regex: new RegExp(`(\\d+(?:d\\d+)?(?:[+-]\\d+)?)\\s+(?:${HEALING_TERMS_PATTERN})(?:\\s+(?:healed|damage))?`, 'gi'),
        priority: PRIORITY.HEALING,
        handler: (match) => match,
        description: 'Healing patterns (hit points, HP, healing)'
    },
    {
        type: 'skill',
        regex: new RegExp(`DC\\s+(\\d+)\\s+((?:${SKILL_PATTERN})(?:\\s*,\\s*(?:${SKILL_PATTERN}))*\\s*(?:,\\s*)?(?:or\\s+)?(?:${SKILL_PATTERN}))\\s+check`, 'gi'),
        priority: PRIORITY.SKILL,
        handler: (match) => match,
        description: 'Multiple skill checks with "or" separators'
    },
    {
        type: 'skill',
        regex: /DC\s+(\d+)\s+Perception\s+check/gi,
        priority: PRIORITY.SKILL,
        handler: (match) => match,
        description: 'Perception checks'
    },
    {
        type: 'skill',
        regex: /DC\s+(\d+)\s+([^0-9\n]+?)\s+Lore\s+check/gi,
        priority: PRIORITY.SKILL,
        handler: (match) => {
            // Mark this as a lore check for special handling
            match.isLoreCheck = true;
            match.loreName = match[2].trim();
            return match;
        },
        description: 'Lore skill checks (DC first)'
    },
    {
        type: 'skill',
        regex: /([^0-9\n]+?)\s+Lore\s+DC\s+(\d+)\s+check/gi,
        priority: PRIORITY.SKILL,
        handler: (match) => {
            // Mark this as a lore check for special handling  
            match.isLoreCheck = true;
            match.loreName = match[1].trim();
            // Normalize: put DC in position [1] like other patterns
            match[1] = match[2]; // DC
            match[2] = match.loreName; // Lore name
            return match;
        },
        description: 'Lore skill checks (lore name first)'
    },
    {
        type: 'skill',
        regex: /([^0-9\n]+?)\s+Lore\s+check\s+DC\s+(\d+)/gi,
        priority: PRIORITY.SKILL,
        handler: (match) => {
            // Mark this as a lore check for special handling
            match.isLoreCheck = true;
            match.loreName = match[1].trim();
            // Normalize: put DC in position [1] like other patterns
            match[1] = match[2]; // DC
            match[2] = match.loreName; // Lore name
            return match;
        },
        description: 'Lore skill checks (DC at end)'
    },
    {
        type: 'flat',
        regex: /DC\s+(\d+)\s+flat\s+check/gi,
        priority: PRIORITY.FLAT,
        handler: (match) => match,
        description: 'Flat checks'
    },
    {
        type: 'utility',
        regex: new RegExp(`again for (\\d+(?:d\\d+)?(?:[+-]\\d+)?)\\s+(${TIME_UNITS_PATTERN})`, 'gi'),
        priority: PRIORITY.UTILITY,
        handler: (match) => match,
        description: 'Ability recharge pattern'
    },
    {
        type: 'utility',
        regex: new RegExp(`can't use this (?:${ABILITY_TYPES_PATTERN}) again for (\\d+(?:d\\d+)?(?:[+-]\\d+)?)\\s+(${TIME_UNITS_PATTERN})`, 'gi'),
        priority: PRIORITY.UTILITY,
        handler: (match) => match,
        description: 'Generic ability recharge'
    },
    {
        type: 'utility',
        regex: new RegExp(`recharges? (?:in|after) (\\d+(?:d\\d+)?(?:[+-]\\d+)?)\\s+(${TIME_UNITS_PATTERN})`, 'gi'),
        priority: PRIORITY.UTILITY,
        handler: (match) => match,
        description: 'Recharge timing pattern'
    },
    // Priority 3: Basic damage and skill patterns (lowered priority)
    {
        type: 'damage',
        regex: new RegExp(`(\\d+(?:d\\d+)?(?:[+-]\\d+)?)\\s+(${DAMAGE_TYPE_PATTERN})(?:\\s+damage)?`, 'gi'),
        priority: PRIORITY.BASIC_DAMAGE - 10, // Lowered priority
        handler: (match) => match,
        description: 'Basic damage rolls (single)'
    },
    {
        type: 'skill',
        regex: new RegExp(`DC\\s+(\\d+)\\s+(${SKILL_PATTERN})\\s+check`, 'gi'),
        priority: PRIORITY.BASIC_SKILL,
        handler: (match) => match,
        description: 'Single skill checks'
    },
    // Priority 4: Legacy damage type conversions
    {
        type: 'legacy',
        regex: new RegExp(`@Damage\\[(.*?\\[)([^\\]]*?)(${LEGACY_ALIGNMENT_PATTERN})([^\\]]*?)\\](.*?)\\]`, 'gi'),
        priority: PRIORITY.LEGACY,
        handler: (match) => match,
        description: 'Legacy alignment damage to spirit (within @Damage, anywhere in type list)'
    },
    {
        type: 'legacy',
        regex: new RegExp(`@Damage\\[(.*?\\[)([^\\]]*?)(${LEGACY_POSITIVE})([^\\]]*?)\\](.*?)\\]`, 'gi'),
        priority: PRIORITY.LEGACY,
        handler: (match) => match,
        description: 'Legacy positive damage to vitality (within @Damage, anywhere in type list)'
    },
    {
        type: 'legacy',
        regex: new RegExp(`@Damage\\[(.*?\\[)([^\\]]*?)(${LEGACY_NEGATIVE})([^\\]]*?)\\](.*?)\\]`, 'gi'),
        priority: PRIORITY.LEGACY,
        handler: (match) => match,
        description: 'Legacy negative damage to void (within @Damage, anywhere in type list)'
    },
    // Priority 5: Damage consolidation
    {
        type: 'damage',
        regex: /@Damage\[[^\@]*\](?:\s+(?:(?:splash|precision)\s+)?damage|(?:\s+(?:splash|precision)))?(?:\s*,\s*(?:and\s+)?|\s+and\s+)@Damage\[[^\@]*\](?:\s+(?:splash|precision))?(?:(?:\s*,\s*(?:and\s+)?|\s+and\s+)@Damage\[[^\@]*\](?:\s+(?:(?:splash|precision)\s+)?damage|(?:\s+(?:splash|precision)))?)*(?:\s+(?:splash|precision))?/gi,
        priority: PRIORITY.DAMAGE_CONSOLIDATION,
        handler: (match) => match,
        description: 'Multiple damage types consolidation'
    },
    // Priority 5: Legacy flat-footed
    {
        type: 'condition',
        regex: /(?<!@UUID\[[^\]]*\]\{[^}]*\})\bflat-footed\b(?!\})/gi,
        priority: PRIORITY.LEGACY_CONDITION,
        handler: function(match) {
            // Pass the original match object for correct span, but set args to 'off-guard'
            return { match, args: ['off-guard'] };
        },
        description: 'Legacy flat-footed to off-guard conversion (before condition linking)'
    },
    // Priority 6: Condition linking
    {
        // Value-conditions: match name, optionally followed by a value
        type: 'condition',
        regex: new RegExp(`(?<!@UUID\\[[^\\]]*\\]\\{[^}]*\\})\\b(${CONDITIONS_WITH_VALUES_PATTERN})(?:\\s+(\\d+))?\\b(?!\\})`, 'gi'),
        priority: PRIORITY.CONDITION,
        handler: match => ({ match, args: [match[1], match[2]] }),
        description: 'Condition (with or without value) for value-conditions'
    },
    {
        // Value-less conditions: match name, but not if followed by a value
        type: 'condition',
        regex: new RegExp(`(?<!@UUID\\[[^\\]]*\\]\\{[^}]*\\})\\b(${CONDITIONS_WITHOUT_VALUES_PATTERN})\\b(?!\\s+\\d+)(?!\\})`, 'gi'),
        priority: PRIORITY.CONDITION,
        handler: match => ({ match, args: [match[1]] }),
        description: 'Condition (no value allowed) for value-less conditions'
    },
    // Priority 7: Area effects (consolidated)
    {
        type: 'template',
        regex: new RegExp(`(\\d+)\\s*-?(?:foot|feet)\\s+(${TEMPLATE_SHAPES_PATTERN}|${Object.keys(ALTERNATE_SHAPE_NAMES).join('|')})`, 'gi'),
        priority: PRIORITY.TEMPLATE,
        handler: (match) => match,
        description: 'Consolidated area effects (standard and alternate shape names, with optional hyphen) - accepts both foot and feet'
    },
    // Priority 7: "within X feet" pattern
    {
        type: 'within',
        regex: /within\s+(\d+)\s+(?:foot|feet)/gi,
        priority: PRIORITY.TEMPLATE,
        handler: (match) => match,
        description: '"within X feet" pattern for inline template generation'
    }
];

// Update all patterns in PATTERN_DEFINITIONS to use a handler function
// (Most already do, but ensure all do, including those with static replacements)
PATTERN_DEFINITIONS.forEach(def => {
    if (typeof def.handler !== 'function') {
        // If the handler is a string, wrap it in a function
        const staticValue = def.handler;
        def.handler = () => staticValue;
    }
});

// Update condition pattern handlers in PATTERN_DEFINITIONS to just return match data
PATTERN_DEFINITIONS.forEach(def => {
    if (def.type === 'condition' && def.description !== 'Legacy flat-footed to off-guard conversion (before condition linking)') {
        def.handler = function(match) {
            // Return the original RegExp match object and arguments for ConditionReplacement
            return { match, args: match.slice(1) };
        };
    }
});

class PatternDetector {
    constructor() {
        this.patterns = [];
        this.initializePatterns();
    }
    initializePatterns() {
        for (const def of PATTERN_DEFINITIONS) {
            this.registerPattern(def.type, def.regex, def.priority, { handler: def.handler, description: def.description });
        }
    }
    registerPattern(type, regex, priority, config = {}) {
        this.patterns.push({ type, regex, priority, config });
    }
    detectAll(text) {
        console.log('[PatternDetector] Input:', text);
        const allMatches = [];
        for (const pattern of this.patterns) {
            let match;
            while ((match = pattern.regex.exec(text)) !== null) {
                const handler = pattern.config && pattern.config.handler;
                const handlerResult = handler ? handler(match) : match;
                // Defensive: skip undefined or malformed handler results
                if (!handlerResult || (typeof handlerResult !== 'string' && typeof handlerResult !== 'object')) {
                    console.warn('[PatternDetector] Skipping malformed handler result:', handlerResult, 'for pattern', pattern);
                    continue;
                }
                console.log(`[PatternDetector] ${pattern.type}:`, handlerResult);
                allMatches.push({
                    match: handlerResult,
                    type: pattern.type,
                    config: pattern.config,
                    priority: pattern.priority,
                    index: match.index
                });
            }
        }
        console.log('[PatternDetector] Before conflicts:', allMatches.length, 'matches');
        const resolvedMatches = this.resolveConflicts(allMatches);
        console.log('[PatternDetector] After conflicts:', resolvedMatches.length, 'matches');
        return resolvedMatches;
    }
    resolveConflicts(matches) {
        // Remove overlaps: keep highest priority, then leftmost
        matches.sort((a, b) => a.priority !== b.priority ? b.priority - a.priority : a.index - b.index);
        const result = [];
        const covered = new Array();
        for (const m of matches) {
            let matchArr = m.match && m.match.match ? m.match.match : m.match;
            if (!matchArr || typeof matchArr[0] !== 'string' || typeof matchArr.index !== 'number') {
                console.warn('[PatternDetector] Skipping invalid match:', matchArr, m);
                continue;
            }
            const start = matchArr.index;
            const end = start + matchArr[0].length;
            if (!covered.some(([s, e]) => (start < e && end > s))) {
                result.push(m);
                covered.push([start, end]);
            } else {
                console.log(`[PatternDetector] Overlap: ${m.type} at [${start},${end}]`);
            }
        }
        return result;
    }
}

// -------------------- Condition Detector --------------------
class ConditionDetector {
    constructor() {
        this.conditions = new Map();
        this.initializeConditions();
    }
    initializeConditions() {
        // Build condition map from fallback (could use game.pf2e.conditions if available)
        for (const [name, obj] of conditionMap.entries()) {
            this.conditions.set(name, obj);
        }
    }
    detectConditions(text) {
        const found = [];
        const processed = new Set();
        for (const [key, condition] of this.conditions) {
            if (!processed.has(key)) {
                const regex = new RegExp(`\\b${key}\\b(\\s+\\d+)?`, 'gi');
                let match;
                while ((match = regex.exec(text)) !== null) {
                    found.push(match);
                    processed.add(key);
                }
            }
        }
        return found;
    }
}

// -------------------- Text Processor --------------------
class TextProcessor {
    constructor() {
        this.detector = new PatternDetector();
        this.conditionDetector = new ConditionDetector();
        this.linkedConditions = new Set();
    }
    process(inputText) {
        // Parse and create new replacements from scratch
        const rollMatches = this.detector.detectAll(inputText);
        const replacements = this.createReplacements(rollMatches);
        return replacements;
    }
    createReplacements(rollMatches) {
        rollMatches.sort((a, b) => {
            const aPos = a.match && a.match.match && typeof a.match.match.index === 'number' ? a.match.match.index : a.match.index;
            const bPos = b.match && b.match.match && typeof b.match.match.index === 'number' ? b.match.match.index : b.match.index;
            return aPos - bPos;
        });
        const replacements = [];
        rollMatches.forEach((matchObj, index) => {
            try {
                let rep;
                if (matchObj.type === 'condition') {
                    rep = ReplacementFactory.createFromMatch(matchObj.match, matchObj.type, { linkedConditions: this.linkedConditions });
                } else {
                    rep = ReplacementFactory.createFromMatch(matchObj.match, matchObj.type, matchObj.config);
                }
                replacements.push(rep);
            } catch (err) {
                console.error('[TextProcessor] Error creating replacement:', err, matchObj);
            }
        });
        return this.sortByPriority(replacements);
    }
    sortByPriority(replacements) {
        return replacements.sort((a, b) => b.priority - a.priority || a.startPos - b.startPos);
    }
    // New: render from a list of replacements
    renderFromReplacements(text, replacements, interactive = false) {
        // Apply all replacements in reverse position order
        const sorted = replacements.slice().sort((a, b) => b.startPos - a.startPos);
        let result = text;
        for (let i = 0; i < sorted.length; i++) {
            const replacement = sorted[i];
            if (replacement.enabled && replacement.validate()) {
                result = this.applyReplacement(result, replacement, interactive);
            }
        }
        // After all replacements, replace any remaining 'flat-footed' with 'off-guard'
        result = result.replace(/\bflat-footed\b/gi, 'off-guard');
        return result;
    }
    applyReplacement(text, replacement, interactive = false) {
        const before = text.substring(0, replacement.startPos);
        const after = text.substring(replacement.endPos);
        const rendered = interactive ? replacement.renderInteractive() : replacement.render();
        return before + rendered + after;
    }
}

// -------------------- Macro Interface --------------------
class MacroInterface {
    constructor() {
        this.processor = new TextProcessor();
    }
    showDialog() {
        showConverterDialog();
    }
    processText(input, opts) {
        try {
            const result = this.processor.process(input, opts);
            return result;
        } catch (error) {
            console.error('[MacroInterface] Error:', error);
            ui.notifications.error(`Conversion failed: ${error.message}`);
            return input;
        }
    }
}

// ===================== END OOP PIPELINE ARCHITECTURE =====================

/**
 * Validate damage types in text
 * @param {string} text - Text to validate
 * @returns {object} - Validation results
 */
function validateDamageTypes(text) {
    const foundTypes = [];
    
    // Find all damage type mentions
    const damageRegex = /(\w+)\s+damage/gi;
    let match;
    
    while ((match = damageRegex.exec(text)) !== null) {
        const damageType = match[1].toLowerCase();
        
        if (DAMAGE_TYPES.includes(damageType)) {
            foundTypes.push(damageType);
        }
    }
    
    return {
        validTypes: [...new Set(foundTypes)],
        hasLegacyTypes: false
    };
}

/**
 * Create a live preview with active inline rolls
 * @param {string} text - Text with inline roll syntax
 * @param {HTMLElement} container - Container to render preview in
 */
async function createLivePreview(text, container) {
    if (!text || text.trim() === '') {
        container.innerHTML = '<em style="color: #999;">Live preview will appear here...</em>';
        return;
    }

    try {
        // Replace newlines with <br> for HTML preview
        const htmlText = text.replace(/\n/g, '<br>');

        // Use TextEditor to process the inline rolls
        const processedHTML = await TextEditor.enrichHTML(htmlText, {
            async: true,
            rollData: {},
            relativeTo: null
        });

        // Create a styled container for the preview
        const previewContent = `
            <div class="pf2e-preview-content" style="
                font-family: 'Signika', sans-serif;
                font-size: 14px;
                line-height: 1.4;
                color: #191813;
            ">
                ${processedHTML}
            </div>
        `;

        container.innerHTML = previewContent;

        // Add click handlers to the inline rolls
        const inlineRolls = container.querySelectorAll('.inline-roll');
        inlineRolls.forEach(roll => {
            roll.style.cursor = 'pointer';
            roll.addEventListener('click', async (event) => {
                event.preventDefault();
                event.stopPropagation();
                
                try {
                    // Execute the inline roll
                    const formula = roll.dataset.formula || roll.innerText;
                    const rollData = {};
                    
                    // Create and evaluate the roll
                    const actualRoll = new Roll(formula, rollData);
                    await actualRoll.evaluate();
                    
                    // Display the roll result
                    actualRoll.toMessage({
                        flavor: "PF2e Converter Preview Roll",
                        speaker: ChatMessage.getSpeaker()
                    });
                    
                } catch (rollError) {
                    console.error('Error executing preview roll:', rollError);
                    ui.notifications.warn(`Could not execute roll: ${rollError.message}`);
                }
            });
        });

    } catch (error) {
        console.error('Error creating live preview:', error);
        container.innerHTML = `<em style="color: #d32f2f;">Error creating preview: ${error.message}</em>`;
    }
}

/**
 * Copy text to clipboard
 * @param {string} text - Text to copy
 */
async function copyToClipboard(text) {
    try {
        await navigator.clipboard.writeText(text);
        ui.notifications.info("Text copied to clipboard!");
    } catch (error) {
        console.error('Failed to copy text:', error);
        ui.notifications.error("Failed to copy text to clipboard.");
    }
}

/**
 * Create and show the converter dialog
 */
function showConverterDialog() {
    const dialogContent = `
        <div class="pf2e-converter-dialog" style="display: flex; flex-direction: row; min-width: 900px;">
            <div style="flex: 2; min-width: 0;">
                <div class="form-group">
                    <label for="input-text"><strong>Input Text:</strong></label>
                    <textarea 
                        id="input-text" 
                        name="inputText" 
                        rows="6" 
                        placeholder="Paste your spell, ability, or feat description here..."
                        style="width: 100%; resize: vertical; font-family: monospace; font-size: 12px;"
                        >${DEFAULT_TEST_INPUT}</textarea>
                </div>
                <div class="form-group">
                    <label for="output-text"><strong>Converted Text:</strong></label>
                    <div id="output-html" style="
                        width: 100%; 
                        height: 150px;
                        max-height: 150px;
                        overflow-y: auto;
                        border: 1px solid #ddd; 
                        border-radius: 4px; 
                        background-color: #fafafa;
                        padding: 8px;
                        font-family: 'Signika', sans-serif;
                        font-size: 13px;
                    ">
                        <em style="color: #999;">Live preview will appear here...</em>
                    </div>
                </div>
                <div class="form-group">
                    <label for="live-preview"><strong>Live Preview:</strong> <small>(Click inline rolls to test them)</small></label>
                    <div 
                        id="live-preview" 
                        style="
                            width: 100%; 
                            height: 150px;
                            max-height: 150px;
                            overflow-y: auto;
                            border: 1px solid #ddd; 
                            border-radius: 4px; 
                            background-color: #fafafa;
                            padding: 8px;
                            font-family: 'Signika', sans-serif;
                            font-size: 13px;
                        "
                    >
                        <em style="color: #999;">Live preview will appear here...</em>
                    </div>
                </div>
                <div class="converter-controls" style="display: flex; gap: 10px; margin-top: 15px;">
                    <button type="button" id="copy-output" style="flex: 1; padding: 8px;">Copy Output</button>
                    <button type="button" id="clear-all" style="flex: 1; padding: 8px;">Clear All</button>
                </div>
            </div>
            <div id="modifier-panel" style="flex: 1; width: 300px; padding: 0; box-sizing: border-box;">
                <label style="font-weight: bold; display: block; margin: 0 0 4px 12px;">Modifier Panel</label>
                <div id="modifier-panel-content" style="background: #fff; border: 1px solid #ddd; border-radius: 4px; padding: 12px 10px; margin: 0 12px 12px 12px; min-height: 120px; color: #444; font-size: 14px;">
                    <em>Select an element to modify.</em>
                </div>
            </div>
        </div>
        
        <style>
            .pf2e-converter-dialog .form-group {
                margin-bottom: 15px;
            }
            .pf2e-converter-dialog label {
                display: block;
                margin-bottom: 5px;
            }
            .pf2e-preview-content .inline-roll {
                background: #1f5582;
                color: white;
                padding: 2px 4px;
                border-radius: 2px;
                font-weight: bold;
                text-decoration: none;
                border: 1px solid #0d4068;
                transition: background-color 0.2s;
            }
            .pf2e-preview-content .inline-roll:hover {
                background: #2a6590;
                text-decoration: none;
            }
            .pf2e-preview-content .inline-roll.damage {
                background: #8b0000;
                border-color: #660000;
            }
            .pf2e-preview-content .inline-roll.damage:hover {
                background: #a50000;
            }
            .pf2e-preview-content .inline-roll.healing {
                background: #006400;
                border-color: #004d00;
            }
            .pf2e-preview-content .inline-roll.healing:hover {
                background: #007800;
            }
            .pf2e-interactive {
                cursor: pointer;
                transition: background 0.2s, outline 0.2s, box-shadow 0.2s, color 0.2s;
                background: #dddddd;
                padding: 1px 3px;
                color: inherit;
                border-radius: 2px;
            }
            .pf2e-interactive:hover {
                background: #bbbbbb;
            }
            .pf2e-interactive.selected {
                outline: none;
                background: #1976d2;
                color: #fff;
                box-shadow: 0 0 6px 1px #90caf9;
            }
            
            /* Enhanced traits input styling */
            .traits-input-wrapper .trait-option.active {
                background: #e3f2fd !important;
            }
            
            .traits-input-wrapper .trait-option:hover {
                background: #f5f5f5;
            }
            
            .traits-input-wrapper .trait-tag {
                background: var(--color-bg-trait, #e3f2fd) !important;
                color: var(--color-text-trait, #1976d2) !important;
                border: solid 1px var(--color-border-trait, #bbdefb);
                font-weight: 500;
                text-transform: uppercase;
                font-size: 10px;
                letter-spacing: 0.05em;
            }
            
            .traits-input-wrapper .trait-tag .trait-remove {
                color: inherit;
                opacity: 0.7;
            }
            
            .traits-input-wrapper .trait-tag .trait-remove:hover {
                opacity: 1;
                color: #d32f2f;
            }
            
            .traits-input-wrapper .traits-selected:focus-within {
                border-color: #1976d2;
                box-shadow: 0 0 0 2px rgba(25, 118, 210, 0.2);
            }
        </style>
    `;

    const dialog = new Dialog({
        title: "PF2e Inline Roll Converter",
        content: dialogContent,
        buttons: {},
        render: (html) => {
            const inputTextarea = html.find('#input-text');
            const outputHtmlDiv = html.find('#output-html')[0];
            const livePreview = html.find('#live-preview')[0];
            const modifierPanelContent = html.find('#modifier-panel-content')[0];
            let lastRawConvertedText = '';
            let lastInputText = '';
            let selectedElementId = null; // Track selected element
            const processor = new TextProcessor();
            const modifierPanelManager = new ModifierPanelManager();

            // === 2. Input Handler ===
            function handleInputChange() {
                const inputText = inputTextarea.val();
                lastInputText = inputText;
                selectedElementId = null; // Clear selection on input change
                if (inputText.trim()) {
                    // Parse and create new replacements
                    window.pf2eReplacements = processor.process(inputText);
                    renderAll();
                } else {
                    window.pf2eReplacements = [];
                    outputHtmlDiv.innerHTML = '<em style="color: #999;">Live preview will appear here...</em>';
                    livePreview.innerHTML = '<em style="color: #999;">Live preview will appear here...</em>';
                    modifierPanelContent.innerHTML = '<em>Select an element to modify.</em>';
                }
            }

            // === 3. Modifier Panel Handler ===
            function handleModifierChange(rep) {
                // rep is the replacement object to update
                renderAll();
            }

            // === 4. Rendering ===
            function renderAll() {
                // Render output and preview from pf2eReplacements
                if (!window.pf2eReplacements || !lastInputText.trim()) return;
                // Render interactive output
                const htmlOutput = processor.renderFromReplacements(lastInputText, window.pf2eReplacements, true).replace(/\r?\n/g, '<br>');
                outputHtmlDiv.innerHTML = htmlOutput;
                // Add click handlers for interactive elements
                const interactiveEls = outputHtmlDiv.querySelectorAll('.pf2e-interactive');
                interactiveEls.forEach(el => {
                    el.addEventListener('click', (event) => {
                        event.preventDefault();
                        event.stopPropagation();
                        interactiveEls.forEach(e => e.classList.remove('selected'));
                        el.classList.add('selected');
                        selectedElementId = el.getAttribute('data-id'); // Track selected element
                        const id = el.getAttribute('data-id');
                        const type = el.getAttribute('data-type');
                        let rep = window.pf2eReplacements.find(r => r.id === id);
                        if (!rep) return;
                        
                        // Use the flexible modifier panel system
                        modifierPanelContent.innerHTML = modifierPanelManager.generatePanelHTML(type, rep);
                        
                        // Add event listeners to the form
                        const form = modifierPanelContent.querySelector(`#${type}-modifier-form`);
                        if (form) {
                            modifierPanelManager.addFormListeners(form, type, rep, handleModifierChange);
                        }
                        if (typeof el.scrollIntoView === 'function') {
                            el.scrollIntoView({ block: 'nearest', behavior: 'smooth' });
                        }
                    });
                });
                // Re-apply selection if there was a selected element
                if (selectedElementId) {
                    const selectedEl = outputHtmlDiv.querySelector(`[data-id="${selectedElementId}"]`);
                    if (selectedEl) {
                        selectedEl.classList.add('selected');
                    }
                }
                // Render non-interactive preview
                lastRawConvertedText = processor.renderFromReplacements(lastInputText, window.pf2eReplacements, false);
                createLivePreview(lastRawConvertedText, livePreview);
            }

            // === 5. Hook up events ===
            inputTextarea.on('input', handleInputChange);
            setTimeout(() => {
                inputTextarea.trigger('input');
            }, 0);
            html.find('#copy-output').click((event) => {
                event.preventDefault();
                event.stopPropagation();
                const outputText = lastRawConvertedText;
                if (outputText.trim()) {
                    copyToClipboard(outputText);
                } else {
                    ui.notifications.warn("No converted text to copy.");
                }
            });
            html.find('#clear-all').click((event) => {
                event.preventDefault();
                event.stopPropagation();
                inputTextarea.val('');
                lastRawConvertedText = '';
                window.pf2eReplacements = [];
                outputHtmlDiv.innerHTML = '<em style="color: #999;">Live preview will appear here...</em>';
                livePreview.innerHTML = '<em style="color: #999;">Live preview will appear here...</em>';
                modifierPanelContent.innerHTML = '<em>Select an element to modify.</em>';
            });
        }
    }, {
        width: 1000,
        height: 700,
        resizable: true
    });
    dialog.render(true);
}

// Main execution
try {
    // Verify we're in a PF2e game
    if (game.system.id !== 'pf2e') {
        console.error('[PF2e Converter] Wrong system:', game.system.id);
        ui.notifications.error("This macro is designed for the Pathfinder 2e system only.");
        return;
    }
    
    // Verify minimum Foundry version
    if (!game.version || parseInt(game.version.split('.')[0]) < 12) {
        console.warn('[PF2e Converter] Foundry version may be too old:', game.version);
        ui.notifications.warn("This macro is designed for Foundry VTT v12+. Some features may not work properly.");
    }
    
    // Initialize condition mapping
    initializeConditionMap();
    
    // Show the converter dialog
    showConverterDialog();
    
} catch (error) {
    console.error('[PF2e Converter] Init error:', error);
    ui.notifications.error("Failed to start PF2e Inline Roll Converter. Check console for details.");
}

// Provide a global convertText function for compatibility with UI and tests
function convertText(inputText, opts = {}) {
    const macro = new MacroInterface();
    const converted = macro.processText(inputText, opts);
    // For compatibility, wrap in the expected result object if needed
    if (typeof converted === 'string') {
        return {
            convertedText: converted,
            conversionsCount: 0,
            errors: [],
            patternMatches: {}
        };
    }
    return converted;
}

// ===================== MODIFIER PANEL SYSTEM =====================

/**
 * Get trait options from the PF2e system configuration
 * @returns {Array} - Array of trait objects with label and value
 */
function getTraitOptions() {
    try {
        // Get action traits from PF2e CONFIG
        const actionTraits = CONFIG?.PF2E?.actionTraits || {};
        const spellTraits = CONFIG?.PF2E?.spellTraits || {};
        const allTraits = { ...actionTraits, ...spellTraits };
        
        return Object.entries(allTraits)
            .map(([value, label]) => ({
                label: game.i18n.localize(label), // Always localize since labels are i18n keys
                value: value
            }))
            .sort((a, b) => a.label.localeCompare(b.label));
    } catch (error) {
        console.warn('[PF2e Converter] Could not load trait options from system:', error);
        // Fallback common traits
        return [
            { label: 'Arcane', value: 'arcane' },
            { label: 'Attack', value: 'attack' },
            { label: 'Divine', value: 'divine' },
            { label: 'Occult', value: 'occult' },
            { label: 'Primal', value: 'primal' },
            { label: 'Secret', value: 'secret' },
            { label: 'Mental', value: 'mental' },
            { label: 'Physical', value: 'physical' }
        ].sort((a, b) => a.label.localeCompare(b.label));
    }
}

/**
 * Enhanced traits input component that mimics pf2e system behavior
 * Supports typing, filtering, multiple selection, and tab completion
 */
class TraitsInput {
    constructor(containerId, options = {}) {
        this.containerId = containerId;
        this.options = {
            placeholder: 'Type trait name and press Enter...',
            multiple: true,
            creatable: true,
            ...options
        };
        this.traitOptions = getTraitOptions();
        this.selectedTraits = [];
        this.filteredOptions = [];  // Start empty until user types
        this.activeIndex = -1;
        this.isOpen = false;
        
        this.createElement();
        this.bindEvents();
    }
    
    createElement() {
        const container = document.getElementById(this.containerId);
        if (!container) return;
        
        container.innerHTML = `
            <div class="traits-input-wrapper" style="position: relative; width: 100%;">
                <div class="traits-selected" style="
                    min-height: 32px;
                    border: 1px solid #ccc;
                    border-radius: 4px;
                    padding: 4px;
                    background: white;
                    cursor: text;
                    display: flex;
                    flex-wrap: wrap;
                    gap: 4px;
                    align-items: center;
                ">
                    <input 
                        type="text" 
                        class="traits-search-input"
                        placeholder="${this.options.placeholder}"
                        style="
                            border: none;
                            outline: none;
                            background: transparent;
                            flex: 1;
                            min-width: 120px;
                            font-size: 14px;
                        "
                    />
                </div>
                <div class="traits-dropdown" style="
                    position: absolute;
                    top: 100%;
                    left: 0;
                    right: 0;
                    background: white;
                    border: 1px solid #ccc;
                    border-top: none;
                    border-radius: 0 0 4px 4px;
                    max-height: 200px;
                    overflow-y: auto;
                    z-index: 1000;
                    display: none;
                "></div>
            </div>
        `;
        
        this.wrapper = container.querySelector('.traits-input-wrapper');
        this.selectedContainer = container.querySelector('.traits-selected');
        this.searchInput = container.querySelector('.traits-search-input');
        this.dropdown = container.querySelector('.traits-dropdown');
    }
    
    bindEvents() {
        if (!this.searchInput || !this.dropdown) return;
        
        // Input events
        this.searchInput.addEventListener('input', (e) => {
            e.stopPropagation();
            this.handleInput(e);
        });
        this.searchInput.addEventListener('focus', (e) => {
            e.stopPropagation();
            this.openDropdown();
        });
        this.searchInput.addEventListener('keydown', (e) => this.handleKeyDown(e));
        this.searchInput.addEventListener('blur', (e) => setTimeout(() => this.closeDropdown(), 150));
        
        // Container click to focus input
        this.selectedContainer.addEventListener('click', (e) => {
            e.stopPropagation();
            this.searchInput.focus();
        });
        
        // Click outside to close
        document.addEventListener('click', (e) => {
            if (!this.wrapper.contains(e.target)) {
                this.closeDropdown();
            }
        });
    }
    
    handleInput(e) {
        const query = e.target.value.toLowerCase();
        this.filterOptions(query);
        this.openDropdown();
    }
    
    handleKeyDown(e) {
        switch (e.key) {
            case 'ArrowDown':
                e.preventDefault();
                e.stopPropagation();
                this.navigateDown();
                break;
            case 'ArrowUp':
                e.preventDefault();
                e.stopPropagation();
                this.navigateUp();
                break;
            case 'Enter':
            case 'Tab':
                e.preventDefault();
                e.stopPropagation();
                this.selectActiveOption();
                break;
            case 'Escape':
                e.preventDefault();
                e.stopPropagation();
                this.closeDropdown();
                break;
            case 'Backspace':
                if (e.target.value === '' && this.selectedTraits.length > 0) {
                    e.preventDefault();
                    e.stopPropagation();
                    this.removeTrait(this.selectedTraits[this.selectedTraits.length - 1].value);
                }
                break;
        }
    }
    
    filterOptions(query) {
        const normalizedQuery = query.toLowerCase().trim();
        this.filteredOptions = this.traitOptions.filter(trait => 
            trait.label.toLowerCase().includes(normalizedQuery) &&
            !this.selectedTraits.some(selected => selected.value === trait.value)
        );
        
        // Auto-select first option if we have results and query is not empty
        if (this.filteredOptions.length > 0 && normalizedQuery) {
            this.activeIndex = 0;
        } else {
            this.activeIndex = -1;
        }
        
        this.renderDropdown();
    }
    
    navigateDown() {
        this.activeIndex = Math.min(this.activeIndex + 1, this.filteredOptions.length - 1);
        this.updateActiveOption();
    }
    
    navigateUp() {
        this.activeIndex = Math.max(this.activeIndex - 1, -1);
        this.updateActiveOption();
    }
    
    updateActiveOption() {
        const options = this.dropdown.querySelectorAll('.trait-option');
        options.forEach((option, index) => {
            option.classList.toggle('active', index === this.activeIndex);
        });
        
        // Scroll active option into view
        if (this.activeIndex >= 0 && options[this.activeIndex]) {
            options[this.activeIndex].scrollIntoView({ block: 'nearest' });
        }
    }
    
    selectActiveOption() {
        if (this.activeIndex >= 0 && this.filteredOptions[this.activeIndex]) {
            // Use selected option from dropdown
            this.addTrait(this.filteredOptions[this.activeIndex]);
        } else if (this.searchInput.value.trim()) {
            // Try to add based on typed text
            this.addTraitFromText(this.searchInput.value.trim());
        }
    }
    
    addTraitFromText(text) {
        const normalizedText = text.toLowerCase().trim();
        
        // First, try to find exact match by label
        let matchedTrait = this.traitOptions.find(trait => 
            trait.label.toLowerCase() === normalizedText
        );
        
        // If no exact match, try partial match
        if (!matchedTrait) {
            matchedTrait = this.traitOptions.find(trait => 
                trait.label.toLowerCase().includes(normalizedText)
            );
        }
        
        // If we found a match, use it, otherwise create a custom trait
        if (matchedTrait) {
            this.addTrait(matchedTrait);
        } else {
            // Create custom trait (allows for user-defined traits)
            const customTrait = {
                label: text.charAt(0).toUpperCase() + text.slice(1).toLowerCase(),
                value: normalizedText.replace(/\s+/g, '-')
            };
            this.addTrait(customTrait);
        }
    }
    
    openDropdown() {
        this.isOpen = true;
        this.dropdown.style.display = 'block';
        const query = this.searchInput.value;
        
        // Only show options if user has typed something or if there are no selected traits
        if (query.trim() || this.selectedTraits.length === 0) {
            this.filterOptions(query);
        } else {
            this.filteredOptions = [];
            this.renderDropdown();
        }
    }
    
    closeDropdown() {
        this.isOpen = false;
        this.dropdown.style.display = 'none';
        this.activeIndex = -1;
    }
    
    renderDropdown() {
        if (this.filteredOptions.length === 0) {
            const query = this.searchInput.value.trim();
            if (query) {
                this.dropdown.innerHTML = `
                    <div style="padding: 8px; color: #666; font-style: italic;">
                        No matching traits found. Press Enter to add "${query}" as custom trait.
                    </div>
                `;
            } else {
                this.dropdown.innerHTML = '';
            }
            return;
        }
        
        this.dropdown.innerHTML = this.filteredOptions.map((trait, index) => `
            <div class="trait-option" data-value="${trait.value}" style="
                padding: 6px 12px;
                cursor: pointer;
                border-bottom: 1px solid #eee;
                ${index === this.activeIndex ? 'background: #e3f2fd;' : ''}
            ">
                ${trait.label}
            </div>
        `).join('');
        
        // Add click handlers
        this.dropdown.querySelectorAll('.trait-option').forEach((option, index) => {
            option.addEventListener('mouseenter', () => {
                this.activeIndex = index;
                this.updateActiveOption();
            });
            option.addEventListener('click', (e) => {
                e.preventDefault();
                e.stopPropagation();
                this.addTrait(this.filteredOptions[index]);
            });
        });
    }
    
    addTrait(trait) {
        if (!this.selectedTraits.some(selected => selected.value === trait.value)) {
            this.selectedTraits.push(trait);
            this.renderSelected();
            this.searchInput.value = '';
            this.filterOptions('');
            if (this.options.onChange) {
                this.options.onChange(this.selectedTraits);
            }
        }
        this.searchInput.focus();
    }
    
    removeTrait(value) {
        this.selectedTraits = this.selectedTraits.filter(trait => trait.value !== value);
        this.renderSelected();
        this.filterOptions(this.searchInput.value);
        if (this.options.onChange) {
            this.options.onChange(this.selectedTraits);
        }
    }
    
    renderSelected() {
        // Remove existing trait tags, but keep the input
        const existingTags = this.selectedContainer.querySelectorAll('.trait-tag');
        existingTags.forEach(tag => tag.remove());
        
        // Add trait tags before the input
        this.selectedTraits.forEach(trait => {
            const tag = document.createElement('div');
            tag.className = 'trait-tag';
            tag.style.cssText = `
                background: #e3f2fd;
                color: #1976d2;
                padding: 2px 8px;
                border-radius: 12px;
                font-size: 12px;
                font-weight: 500;
                display: flex;
                align-items: center;
                gap: 4px;
                white-space: nowrap;
            `;
            
            tag.innerHTML = `
                ${trait.label}
                <span class="trait-remove" style="
                    cursor: pointer;
                    font-weight: bold;
                    color: #666;
                    margin-left: 4px;
                ">&times;</span>
            `;
            
            tag.querySelector('.trait-remove').addEventListener('click', (e) => {
                e.preventDefault();
                e.stopPropagation();
                this.removeTrait(trait.value);
            });
            
            this.selectedContainer.insertBefore(tag, this.searchInput);
        });
    }
    
    setValue(traits) {
        // Convert string array to trait objects
        this.selectedTraits = traits.map(value => {
            const traitOption = this.traitOptions.find(option => option.value === value);
            return traitOption || { label: value, value: value };
        });
        this.renderSelected();
        this.filterOptions('');
    }
    
    getValue() {
        return this.selectedTraits.map(trait => trait.value);
    }
}

/**
 * Modifier Panel Manager - Handles creation and management of modifier panels for different replacement types
 * 
 * This system provides a flexible, DRY approach to creating modifier panels for different replacement types.
 * Each replacement type can have its own configuration with different field types and validation.
 * 
 * Supported field types:
 * - select: Dropdown with options
 * - number: Numeric input with optional min/max
 * - checkbox: Boolean checkbox
 * - text: Single-line text input
 * - textarea: Multi-line text input
 * - multiselect: Multiple selection dropdown
 * - traits: Enhanced traits input with pf2e system integration
 * 
 * Example usage:
 * ```javascript
 * // Add a new panel configuration
 * modifierPanelManager.panelConfigs.set('damage', {
 *     title: 'Damage Roll',
 *     fields: [
 *         {
 *             id: 'damage-dice',
 *             type: 'text',
 *             label: 'Dice Expression',
 *             placeholder: 'e.g., 2d6+3',
 *             getValue: (rep) => rep.dice || '',
 *             setValue: (rep, value) => { rep.dice = value; }
 *         },
 *         {
 *             id: 'damage-type',
 *             type: 'select',
 *             label: 'Damage Type',
 *             options: ['bludgeoning', 'piercing', 'slashing', 'fire', 'cold'],
 *             getValue: (rep) => rep.damageType || '',
 *             setValue: (rep, value) => { rep.damageType = value; }
 *         }
 *     ]
 * });
 * 
 * // Add traits support to any replacement type
 * modifierPanelManager.addTraitsField('damage');
 * 
 * // Or add traits with predefined options
 * modifierPanelManager.addTraitsFieldWithOptions('damage', ['precision', 'splash', 'persistent']);
 * 
 * // Add secret checkbox to any replacement type
 * modifierPanelManager.addSecretField('damage');
 * ```
 */
class ModifierPanelManager {
    constructor() {
        this.panelConfigs = new Map();
        this.initializePanelConfigs();
    }

    /**
     * Initialize panel configurations for all supported replacement types
     */
    initializePanelConfigs() {
        // Skill/Check panel configuration
        this.panelConfigs.set('skill', {
            title: 'Skill Check',
            fields: [
                {
                    id: 'skill-select',
                    type: 'select',
                    label: 'Skill',
                    options: [
                        'Acrobatics', 'Arcana', 'Athletics', 'Crafting', 'Deception', 'Diplomacy',
                        'Intimidation', 'Medicine', 'Nature', 'Occultism', 'Performance', 'Religion',
                        'Society', 'Stealth', 'Survival', 'Thievery', 'Lore'
                    ],
                    getValue: (rep) => rep.checkType ? rep.checkType.charAt(0).toUpperCase() + rep.checkType.slice(1) : '',
                    setValue: (rep, value) => { rep.checkType = value.toLowerCase(); }
                },
                {
                    id: 'lore-name',
                    type: 'text',
                    label: 'Lore Name',
                    placeholder: 'e.g., Warfare, Local Politics',
                    getValue: (rep) => rep.loreName || '',
                    setValue: (rep, value) => { rep.loreName = value; },
                    hideIfNotLore: true  // Simple flag for CSS visibility
                },
                {
                    id: 'skill-dc',
                    type: 'number',
                    label: 'DC',
                    min: 0,
                    getValue: (rep) => rep.dc || '',
                    setValue: (rep, value) => { rep.dc = value; }
                }
            ],
            commonTraits: ['secret']
        });

        // Save panel configuration
        this.panelConfigs.set('save', {
            title: 'Saving Throw',
            fields: [
                {
                    id: 'save-type',
                    type: 'select',
                    label: 'Type',
                    options: [
                        { value: 'fortitude', label: 'Fortitude' },
                        { value: 'reflex', label: 'Reflex' },
                        { value: 'will', label: 'Will' }
                    ],
                    getValue: (rep) => rep.saveType || '',
                    setValue: (rep, value) => { rep.saveType = value; }
                },
                {
                    id: 'save-dc',
                    type: 'number',
                    label: 'DC',
                    min: 0,
                    getValue: (rep) => rep.dc || '',
                    setValue: (rep, value) => { rep.dc = value; }
                },
                {
                    id: 'save-basic',
                    type: 'checkbox',
                    label: 'Basic',
                    getValue: (rep) => !!rep.basic,
                    setValue: (rep, value) => { rep.basic = value; }
                }
            ],
            commonTraits: ['secret']
        });

        // Check panel configuration (same as skill for now)
        this.panelConfigs.set('check', this.panelConfigs.get('skill'));

        // Damage panel configuration - special handling for multiple components
        this.panelConfigs.set('damage', {
            title: 'Damage Roll',
            isMultiComponent: true, // Special flag for damage components
            componentFields: [
                {
                    id: 'dice',
                    type: 'text',
                    label: 'Dice Expression',
                    placeholder: 'e.g., 2d6+3',
                    getValue: (component) => component.dice || '',
                    setValue: (component, value) => { component.dice = value; }
                },
                {
                    id: 'damage-type',
                    type: 'select',
                    label: 'Damage Type',
                    options: [
                        { value: '', label: 'None' },
                        { value: 'acid', label: 'Acid' },
                        { value: 'bludgeoning', label: 'Bludgeoning' },
                        { value: 'cold', label: 'Cold' },
                        { value: 'electricity', label: 'Electricity' },
                        { value: 'fire', label: 'Fire' },
                        { value: 'force', label: 'Force' },
                        { value: 'mental', label: 'Mental' },
                        { value: 'piercing', label: 'Piercing' },
                        { value: 'slashing', label: 'Slashing' },
                        { value: 'sonic', label: 'Sonic' },
                        { value: 'spirit', label: 'Spirit' },
                        { value: 'vitality', label: 'Vitality' },
                        { value: 'void', label: 'Void' },
                        { value: 'bleed', label: 'Bleed' },
                        { value: 'poison', label: 'Poison' }
                    ],
                    getValue: (component) => component.damageType || '',
                    setValue: (component, value) => { component.damageType = value; }
                },
                {
                    id: 'persistent',
                    type: 'checkbox',
                    label: 'Persistent',
                    getValue: (component) => !!component.persistent,
                    setValue: (component, value) => { component.persistent = value; }
                },
                {
                    id: 'precision',
                    type: 'checkbox',
                    label: 'Precision',
                    getValue: (component) => !!component.precision,
                    setValue: (component, value) => { component.precision = value; }
                },
                {
                    id: 'splash',
                    type: 'checkbox',
                    label: 'Splash',
                    getValue: (component) => !!component.splash,
                    setValue: (component, value) => { component.splash = value; }
                }
            ],
            commonTraits: ['secret']
        });
    }

    /**
     * Generate HTML for a modifier panel based on replacement type
     * @param {string} type - The replacement type
     * @param {object} rep - The replacement object
     * @returns {string} - HTML for the modifier panel
     */
    generatePanelHTML(type, rep) {
        const config = this.panelConfigs.get(type);
        if (!config) {
            // Fallback to JSON display for unknown types
            return this.generateJSONPanel(type, rep);
        }

        // Special handling for damage components
        if (type === 'damage' && config.isMultiComponent) {
            return this.generateDamagePanelHTML(rep, config);
        }

        // Generate regular fields
        const fieldsHTML = config.fields.map(field => this.generateFieldHTML(field, rep)).join('');
        
        // Generate common trait checkboxes if defined
        let commonTraitsHTML = '';
        if (config.commonTraits && config.commonTraits.length > 0) {
            const traitCheckboxes = config.commonTraits.map(trait => {
                const isChecked = rep.traits && rep.traits.includes(trait);
                return `
                    <div style="display: flex; align-items: center; gap: 8px;">
                        <label style="width: 80px; flex-shrink: 0;"><strong>${trait.charAt(0).toUpperCase() + trait.slice(1)}:</strong></label>
                        <input type="checkbox" id="${type}-trait-${trait}" style="width: auto; margin: 0;" ${isChecked ? 'checked' : ''} />
                    </div>
                `;
            }).join('');
            commonTraitsHTML = traitCheckboxes;
        }
        
        // Generate enhanced traits field
        const traitsContainerId = `${type}-traits-container-${Math.random().toString(36).substr(2, 9)}`;
        const traitsFieldHTML = `
            <div style="display: flex; align-items: flex-start; gap: 8px;">
                <label style="width: 80px; flex-shrink: 0; margin-top: 8px;"><strong>Traits:</strong></label>
                <div id="${traitsContainerId}" style="flex: 1;"></div>
            </div>
        `;
        
        return `
            <form id="${type}-modifier-form" style="display: flex; flex-direction: column; gap: 10px;">
                <div style="font-weight: bold; margin-bottom: 5px; color: #1976d2;">${config.title}</div>
                ${fieldsHTML}
                ${commonTraitsHTML}
                ${traitsFieldHTML}
            </form>
        `;
    }

    /**
     * Generate HTML for damage panel with multiple components
     * @param {object} rep - The damage replacement object
     * @param {object} config - The panel configuration
     * @returns {string} - HTML for the damage panel
     */
    generateDamagePanelHTML(rep, config) {
        // Ensure damageComponents exists
        if (!rep.damageComponents || !Array.isArray(rep.damageComponents)) {
            rep.damageComponents = [];
        }

        // Generate component sections
        const componentSections = rep.damageComponents.map((component, index) => {
            const componentFields = config.componentFields.map(field => 
                this.generateComponentFieldHTML(field, component, index)
            ).join('');
            
            return `
                <div class="damage-component" data-component-index="${index}" style="
                    border: 1px solid #ddd; 
                    border-radius: 4px; 
                    padding: 10px; 
                    margin-bottom: 10px;
                    background: #f9f9f9;
                ">
                    <div style="display: flex; justify-content: space-between; align-items: center; margin-bottom: 8px;">
                        <div style="font-weight: bold; color: #1976d2;">Component ${index + 1}</div>
                        <button type="button" class="remove-component" data-component-index="${index}" style="
                            background: #d32f2f; 
                            color: white; 
                            border: none; 
                            border-radius: 3px; 
                            padding: 2px 6px; 
                            font-size: 11px;
                            cursor: pointer;
                        ">Remove</button>
                    </div>
                    ${componentFields}
                </div>
            `;
        }).join('');

        // Generate common trait checkboxes
        let commonTraitsHTML = '';
        if (config.commonTraits && config.commonTraits.length > 0) {
            const traitCheckboxes = config.commonTraits.map(trait => {
                const isChecked = rep.traits && rep.traits.includes(trait);
                return `
                    <div style="display: flex; align-items: center; gap: 8px;">
                        <label style="width: 80px; flex-shrink: 0;"><strong>${trait.charAt(0).toUpperCase() + trait.slice(1)}:</strong></label>
                        <input type="checkbox" id="damage-trait-${trait}" style="width: auto; margin: 0;" ${isChecked ? 'checked' : ''} />
                    </div>
                `;
            }).join('');
            commonTraitsHTML = traitCheckboxes;
        }
        
        // Generate traits text field
        const traitsFieldHTML = `
            <div style="display: flex; align-items: center; gap: 8px;">
                <label style="width: 80px; flex-shrink: 0;"><strong>Traits:</strong></label>
                <input type="text" id="damage-traits" style="width: 100%;" placeholder="comma,separated" value="${(rep.traits && rep.traits.join(',')) || ''}" />
            </div>
        `;

        return `
            <form id="damage-modifier-form" style="display: flex; flex-direction: column; gap: 10px;">
                <div style="font-weight: bold; margin-bottom: 5px; color: #1976d2;">${config.title}</div>
                
                <div id="damage-components-container">
                    ${componentSections}
                </div>
                
                <button type="button" id="add-damage-component" style="
                    background: #4caf50; 
                    color: white; 
                    border: none; 
                    border-radius: 4px; 
                    padding: 8px 12px; 
                    cursor: pointer;
                    font-size: 12px;
                ">+ Add Damage Component</button>
                
                ${commonTraitsHTML}
                ${traitsFieldHTML}
            </form>
        `;
    }

    /**
     * Generate HTML for a single component field
     * @param {object} field - Field configuration
     * @param {object} component - Damage component object
     * @param {number} componentIndex - Index of the component
     * @returns {string} - HTML for the component field
     */
    generateComponentFieldHTML(field, component, componentIndex) {
        const value = field.getValue(component);
        const fieldId = `damage-${componentIndex}-${field.id}`;
        const commonAttrs = `id="${fieldId}" style="width: 100%;"`;
        const labelWidth = '80px';
        
        switch (field.type) {
            case 'select':
                const options = field.options.map(option => {
                    const optionValue = typeof option === 'object' ? option.value : option;
                    const optionLabel = typeof option === 'object' ? option.label : option;
                    const selected = optionValue === value ? 'selected' : '';
                    return `<option value="${optionValue}" ${selected}>${optionLabel}</option>`;
                }).join('');
                return `
                    <div style="display: flex; align-items: center; gap: 8px;">
                        <label style="width: ${labelWidth}; flex-shrink: 0;"><strong>${field.label}:</strong></label>
                        <select ${commonAttrs}>
                            ${options}
                        </select>
                    </div>
                `;
            
            case 'text':
                const placeholder = field.placeholder ? `placeholder="${field.placeholder}"` : '';
                return `
                    <div style="display: flex; align-items: center; gap: 8px;">
                        <label style="width: ${labelWidth}; flex-shrink: 0;"><strong>${field.label}:</strong></label>
                        <input type="text" ${commonAttrs} ${placeholder} value="${value}" />
                    </div>
                `;
            
            case 'checkbox':
                const checked = value ? 'checked' : '';
                return `
                    <div style="display: flex; align-items: center; gap: 8px;">
                        <label style="width: ${labelWidth}; flex-shrink: 0;"><strong>${field.label}:</strong></label>
                        <input type="checkbox" id="${fieldId}" ${checked} style="width: auto; margin: 0;" />
                    </div>
                `;
            
            default:
                return `<div>Unknown field type: ${field.type}</div>`;
        }
    }

    /**
     * Generate HTML for a single field
     * @param {object} field - Field configuration
     * @param {object} rep - Replacement object
     * @returns {string} - HTML for the field
     */
    generateFieldHTML(field, rep) {
        // Check if field should be shown (keep for backwards compatibility)
        if (field.showIf && !field.showIf(rep)) {
            return '';
        }
        
        const value = field.getValue(rep);
        const commonAttrs = `id="${field.id}" style="width: 100%;"`;
        const labelWidth = '80px'; // Uniform width for all labels
        
        // Show/hide lore field based on current state
        const containerStyle = field.hideIfNotLore && rep.checkType !== 'lore' ? 'display: none;' : '';
        
        switch (field.type) {
            case 'select':
                const options = field.options.map(option => {
                    const optionValue = typeof option === 'object' ? option.value : option;
                    const optionLabel = typeof option === 'object' ? option.label : option;
                    const selected = optionValue === value ? 'selected' : '';
                    return `<option value="${optionValue}" ${selected}>${optionLabel}</option>`;
                }).join('');
                return `
                    <div style="display: flex; align-items: center; gap: 8px;">
                        <label style="width: ${labelWidth}; flex-shrink: 0;"><strong>${field.label}:</strong></label>
                        <select ${commonAttrs}>
                            ${options}
                        </select>
                    </div>
                `;
            
            case 'number':
                const minAttr = field.min !== undefined ? `min="${field.min}"` : '';
                return `
                    <div style="display: flex; align-items: center; gap: 8px;">
                        <label style="width: ${labelWidth}; flex-shrink: 0;"><strong>${field.label}:</strong></label>
                        <input type="number" ${commonAttrs} ${minAttr} value="${value}" />
                    </div>
                `;
            
            case 'checkbox':
                const checked = value ? 'checked' : '';
                return `
                    <div style="display: flex; align-items: center; gap: 8px;">
                        <label style="width: ${labelWidth}; flex-shrink: 0;"><strong>${field.label}:</strong></label>
                        <input type="checkbox" id="${field.id}" ${checked} style="width: auto; margin: 0;" />
                    </div>
                `;
            
            case 'text':
                const placeholder = field.placeholder ? `placeholder="${field.placeholder}"` : '';
                return `
                    <div id="${field.id}-container" style="display: flex; align-items: center; gap: 8px; ${containerStyle}">
                        <label style="width: ${labelWidth}; flex-shrink: 0; font-weight: bold;">${field.label}:</label>
                        <input type="text" ${commonAttrs} ${placeholder} value="${value}" onkeydown="event.stopPropagation();" />
                    </div>
                `;
            
            case 'textarea':
                const textareaPlaceholder = field.placeholder ? `placeholder="${field.placeholder}"` : '';
                const rows = field.rows || 3;
                return `
                    <div style="display: flex; align-items: flex-start; gap: 8px;">
                        <label style="width: ${labelWidth}; flex-shrink: 0; margin-top: 4px;"><strong>${field.label}:</strong></label>
                        <textarea ${commonAttrs} ${textareaPlaceholder} rows="${rows}">${value}</textarea>
                    </div>
                `;
            
            case 'multiselect':
                const selectedValues = Array.isArray(value) ? value : [value];
                const multiOptions = field.options.map(option => {
                    const optionValue = typeof option === 'object' ? option.value : option;
                    const optionLabel = typeof option === 'object' ? option.label : option;
                    const selected = selectedValues.includes(optionValue) ? 'selected' : '';
                    return `<option value="${optionValue}" ${selected}>${optionLabel}</option>`;
                }).join('');
                return `
                    <div style="display: flex; align-items: flex-start; gap: 8px;">
                        <label style="width: ${labelWidth}; flex-shrink: 0; margin-top: 4px;"><strong>${field.label}:</strong></label>
                        <select ${commonAttrs} multiple>
                            ${multiOptions}
                        </select>
                    </div>
                `;
            
            case 'traits':
                const uniqueId = `${field.id}-container-${Math.random().toString(36).substr(2, 9)}`;
                return `
                    <div style="display: flex; align-items: flex-start; gap: 8px;">
                        <label style="width: ${labelWidth}; flex-shrink: 0; margin-top: 8px;"><strong>${field.label}:</strong></label>
                        <div id="${uniqueId}" style="flex: 1;"></div>
                    </div>
                `;
            
            default:
                return `<div>Unknown field type: ${field.type}</div>`;
        }
    }

    /**
     * Generate JSON panel for unknown types
     * @param {string} type - The replacement type
     * @param {object} rep - The replacement object
     * @returns {string} - HTML for JSON panel
     */
    generateJSONPanel(type, rep) {
        return `
            <div>
                <div style="font-weight: bold; margin-bottom: 5px; color: #1976d2;">${type.charAt(0).toUpperCase() + type.slice(1)}</div>
                <div><strong>Type:</strong> ${type}</div>
                <div><strong>Parameters:</strong></div>
                <pre style="background:#f0f0f0; border-radius:4px; padding:6px; font-size:12px; max-height:200px; overflow-y:auto;">${JSON.stringify(rep, null, 2)}</pre>
            </div>
        `;
    }

    /**
     * Add event listeners to a modifier panel form
     * @param {HTMLElement} formElement - The form element
     * @param {string} type - The replacement type
     * @param {object} rep - The replacement object
     * @param {function} onChangeCallback - Callback when values change
     */
    addFormListeners(formElement, type, rep, onChangeCallback) {
        const config = this.panelConfigs.get(type);
        if (!config) return;

<<<<<<< HEAD
        let traitsInput = null;
        
        // Initialize TraitsInput component for traits field
        const traitsContainer = formElement.querySelector('[id*="traits-container"]');
        if (traitsContainer) {
            traitsInput = new TraitsInput(traitsContainer.id, {
                placeholder: 'Type trait name and press Enter...',
                onChange: (selectedTraits) => {
                    // Get traits from TraitsInput
                    let enhancedTraits = selectedTraits.map(t => t.value);
                    
                    // Remove any common traits from enhanced traits (checkboxes control these)
                    const nonCheckboxTraits = enhancedTraits.filter(trait => 
                        !config.commonTraits?.includes(trait)
                    );
                    
                    // Get traits from common trait checkboxes (only checked ones)
                    let checkboxTraits = [];
                    if (config.commonTraits) {
                        config.commonTraits.forEach(trait => {
                            const element = formElement.querySelector(`#${type}-trait-${trait}`);
                            if (element && element.checked) {
                                checkboxTraits.push(trait);
                            }
                        });
                    }
                    
                    // Combine: non-checkbox traits + checked checkbox traits
                    const allTraits = [...new Set([...nonCheckboxTraits, ...checkboxTraits])];
                    rep.traits = allTraits;
                    
                    // Trigger callback
                    if (onChangeCallback) {
                        onChangeCallback(rep);
                    }
                }
            });
            
            // Set initial value for traits input
            if (rep.traits && Array.isArray(rep.traits)) {
                traitsInput.setValue(rep.traits);
            }
        }

        // Add simple listener for skill select to show/hide lore name field
        const skillSelect = formElement.querySelector('#skill-select');
        const loreNameContainer = formElement.querySelector('#lore-name-container');
        const loreNameField = formElement.querySelector('#lore-name');
        
        if (skillSelect && loreNameContainer && loreNameField) {
            skillSelect.addEventListener('change', () => {
                const isLore = skillSelect.value.toLowerCase() === 'lore';
                
                // Super simple - just show or hide with CSS
                loreNameContainer.style.display = isLore ? 'flex' : 'none';
                
                // Update the rep
                rep.checkType = skillSelect.value.toLowerCase();
                
                // Clear lore name if switching away from lore
                if (!isLore) {
                    rep.loreName = '';
                    loreNameField.value = '';
                }
                
                if (onChangeCallback) {
                    onChangeCallback(rep);
                }
            });
        }

        // Add input event listener to the form for regular fields
        formElement.addEventListener('input', (event) => {
            let shouldTriggerCallback = false;
            
=======
        // Special handling for damage components
        if (type === 'damage' && config.isMultiComponent) {
            this.addDamageFormListeners(formElement, rep, config, onChangeCallback);
            return;
        }

        // Add input event listener to the form
        formElement.addEventListener('input', () => {
>>>>>>> ea77d606
            // Update all regular fields
            config.fields.forEach(field => {
                const element = formElement.querySelector(`#${field.id}`);
                if (element && element === event.target) {
                    let value;
                    switch (field.type) {
                        case 'checkbox':
                            value = element.checked;
                            break;
                        case 'number':
                            value = element.value;
                            break;
                        case 'multiselect':
                            value = Array.from(element.selectedOptions).map(option => option.value);
                            break;
                        case 'textarea':
                        case 'text':
                        default:
                            value = element.value;
                    }
                    field.setValue(rep, value);
                    shouldTriggerCallback = true;
                }
            });
            
            if (shouldTriggerCallback && onChangeCallback) {
                onChangeCallback(rep);
            }
            
            // Handle common trait checkboxes
            if (config.commonTraits) {
                // Initialize traits array if it doesn't exist
                if (!rep.traits) rep.traits = [];
                
                // Get traits from TraitsInput component
                let enhancedTraits = [];
                if (traitsInput) {
                    enhancedTraits = traitsInput.getValue();
                }
                
                // Remove any common traits from the enhanced traits (checkboxes will control these)
                const nonCheckboxTraits = enhancedTraits.filter(trait => 
                    !config.commonTraits.includes(trait)
                );
                
                // Get traits from common trait checkboxes (only checked ones)
                let checkboxTraits = [];
                config.commonTraits.forEach(trait => {
                    const element = formElement.querySelector(`#${type}-trait-${trait}`);
                    if (element && element.checked) {
                        checkboxTraits.push(trait);
                    }
                });
                
                // Combine: non-checkbox traits + checked checkbox traits
                const allTraits = [...new Set([...nonCheckboxTraits, ...checkboxTraits])];
                rep.traits = allTraits;
                
                // Always sync the TraitsInput with the combined traits (handles both adding and removing)
                if (traitsInput) {
                    const currentValues = traitsInput.getValue();
                    // Check if the trait lists are different
                    const currentSet = new Set(currentValues);
                    const newSet = new Set(allTraits);
                    const hasChanged = currentSet.size !== newSet.size || 
                        [...currentSet].some(trait => !newSet.has(trait)) ||
                        [...newSet].some(trait => !currentSet.has(trait));
                    
                    if (hasChanged) {
                        traitsInput.setValue(allTraits);
                    }
                }
            }
            
            // Trigger callback
            if (onChangeCallback) {
                onChangeCallback(rep);
            }
        });
    }

    /**
     * Add event listeners specifically for damage form
     * @param {HTMLElement} formElement - The form element
     * @param {object} rep - The damage replacement object
     * @param {object} config - The panel configuration
     * @param {function} onChangeCallback - Callback when values change
     */
    addDamageFormListeners(formElement, rep, config, onChangeCallback) {
        // Ensure damageComponents exists
        if (!rep.damageComponents || !Array.isArray(rep.damageComponents)) {
            rep.damageComponents = [];
        }

        // Add component change listener
        const updateComponents = () => {
            // Update all component fields
            rep.damageComponents.forEach((component, componentIndex) => {
                config.componentFields.forEach(field => {
                    const element = formElement.querySelector(`#damage-${componentIndex}-${field.id}`);
                    if (element) {
                        let value;
                        switch (field.type) {
                            case 'checkbox':
                                value = element.checked;
                                break;
                            case 'select':
                            case 'text':
                            default:
                                value = element.value;
                        }
                        field.setValue(component, value);
                    }
                });
            });
            
            // Update traits
            if (!rep.traits) rep.traits = [];
            
            // Get traits from text field
            const traitsElement = formElement.querySelector('#damage-traits');
            let textTraits = [];
            if (traitsElement) {
                textTraits = traitsElement.value.split(',').map(s => s.trim()).filter(Boolean);
            }
            
            // Get traits from common trait checkboxes
            let checkboxTraits = [];
            if (config.commonTraits) {
                config.commonTraits.forEach(trait => {
                    const element = formElement.querySelector(`#damage-trait-${trait}`);
                    if (element && element.checked) {
                        checkboxTraits.push(trait);
                    }
                });
            }
            
            // Combine both sources with deduplication
            const allTraits = [...new Set([...textTraits, ...checkboxTraits])];
            rep.traits = allTraits;
            
            // Trigger callback
            if (onChangeCallback) {
                onChangeCallback(rep);
            }
        };

        // Add input event listener to the form
        formElement.addEventListener('input', updateComponents);

        // Add "Add Component" button listener
        const addButton = formElement.querySelector('#add-damage-component');
        if (addButton) {
            addButton.addEventListener('click', () => {
                // Create new damage component using the DamageComponent class
                const newComponent = new DamageComponent('', '', false, false, false);
                
                rep.damageComponents.push(newComponent);
                
                // Trigger callback to re-render
                if (onChangeCallback) {
                    onChangeCallback(rep);
                }
            });
        }

        // Add "Remove Component" button listeners
        formElement.addEventListener('click', (event) => {
            if (event.target.classList.contains('remove-component')) {
                const componentIndex = parseInt(event.target.getAttribute('data-component-index'));
                
                // Remove the component
                rep.damageComponents.splice(componentIndex, 1);
                
                // Trigger callback to re-render
                if (onChangeCallback) {
                    onChangeCallback(rep);
                }
            }
        });
    }

    /**
     * Add traits field to any panel configuration
     * @param {string} type - The replacement type
     * @param {string} fieldId - The field ID for traits (e.g., 'damage-traits')
     */
    addTraitsField(type, fieldId = null) {
        const config = this.panelConfigs.get(type);
        if (!config) {
            console.warn(`Cannot add traits to unknown panel type: ${type}`);
            return;
        }

        // Check if traits field already exists
        const existingTraitsField = config.fields.find(field => field.id.includes('traits'));
        if (existingTraitsField) {
            console.warn(`Traits field already exists for panel type: ${type}`);
            return;
        }

        const traitsFieldId = fieldId || `${type}-traits`;
        const traitsField = {
            id: traitsFieldId,
            type: 'text',
            label: 'Traits',
            placeholder: 'comma,separated',
            getValue: (rep) => (rep.traits && rep.traits.join(',')) || '',
            setValue: (rep, value) => { 
                rep.traits = value.split(',').map(s => s.trim()).filter(Boolean);
                // Update secret checkbox based on traits if secret field exists
                if (this.supportsSecret(type)) {
                    rep.secret = rep.traits.includes('secret');
                }
            }
        };

        config.fields.push(traitsField);
    }

    /**
     * Check if a replacement type supports traits
     * @param {string} type - The replacement type
     * @returns {boolean} - True if the type supports traits
     */
    supportsTraits(type) {
        const config = this.panelConfigs.get(type);
        if (!config) return false;
        
        return config.fields.some(field => field.id.includes('traits'));
    }

    /**
     * Add traits field with predefined options to any panel configuration
     * @param {string} type - The replacement type
     * @param {Array} traitOptions - Array of trait options
     * @param {string} fieldId - The field ID for traits
     */
    addTraitsFieldWithOptions(type, traitOptions = [], fieldId = null) {
        const config = this.panelConfigs.get(type);
        if (!config) {
            console.warn(`Cannot add traits to unknown panel type: ${type}`);
            return;
        }

        // Check if traits field already exists
        const existingTraitsField = config.fields.find(field => field.id.includes('traits'));
        if (existingTraitsField) {
            console.warn(`Traits field already exists for panel type: ${type}`);
            return;
        }

        const traitsFieldId = fieldId || `${type}-traits`;
        const traitsField = {
            id: traitsFieldId,
            type: traitOptions.length > 0 ? 'multiselect' : 'text',
            label: 'Traits',
            placeholder: traitOptions.length > 0 ? undefined : 'comma,separated',
            options: traitOptions,
            getValue: (rep) => (rep.traits && rep.traits.join(',')) || '',
            setValue: (rep, value) => { 
                if (Array.isArray(value)) {
                    rep.traits = value;
                } else {
                    rep.traits = value.split(',').map(s => s.trim()).filter(Boolean);
                }
                // Update secret checkbox based on traits if secret field exists
                if (this.supportsSecret(type)) {
                    rep.secret = rep.traits.includes('secret');
                }
            }
        };

        config.fields.push(traitsField);
    }

    /**
     * Get common trait options for different replacement types
     * @param {string} type - The replacement type
     * @returns {Array} - Array of common trait options
     */
    getCommonTraits(type) {
        const commonTraits = {
            'save': ['basic', 'mental', 'physical'],
            'skill': ['mental', 'physical', 'social'],
            'damage': ['precision', 'splash', 'persistent', 'mental', 'physical'],
            'healing': ['mental', 'physical', 'positive'],
            'template': ['visual', 'auditory', 'olfactory']
        };

        return commonTraits[type] || [];
    }

    /**
     * Add secret checkbox to any panel configuration
     * @param {string} type - The replacement type
     * @param {string} fieldId - The field ID for secret (e.g., 'damage-secret')
     */
    addSecretField(type, fieldId = null) {
        const config = this.panelConfigs.get(type);
        if (!config) {
            console.warn(`Cannot add secret field to unknown panel type: ${type}`);
            return;
        }

        // Check if secret field already exists
        const existingSecretField = config.fields.find(field => field.id.includes('secret'));
        if (existingSecretField) {
            console.warn(`Secret field already exists for panel type: ${type}`);
            return;
        }

        const secretFieldId = fieldId || `${type}-secret`;
        const secretField = {
            id: secretFieldId,
            type: 'checkbox',
            label: 'Secret',
            getValue: (rep) => !!rep.secret,
            setValue: (rep, value) => { 
                rep.secret = value;
                // Also update traits array to include/exclude 'secret'
                if (!rep.traits) rep.traits = [];
                if (value && !rep.traits.includes('secret')) {
                    rep.traits.push('secret');
                } else if (!value && rep.traits.includes('secret')) {
                    rep.traits = rep.traits.filter(trait => trait !== 'secret');
                }
            }
        };

        config.fields.push(secretField);
    }

    /**
     * Check if a replacement type supports secret
     * @param {string} type - The replacement type
     * @returns {boolean} - True if the type supports secret
     */
    supportsSecret(type) {
        const config = this.panelConfigs.get(type);
        if (!config) return false;
        
        return config.fields.some(field => field.id.includes('secret'));
    }

    /**
     * Get replacement types that commonly support secret
     * @returns {Array} - Array of replacement types that support secret
     */
    getSecretSupportedTypes() {
        return ['save', 'skill', 'check', 'damage', 'healing', 'template'];
    }

    /**
     * Create a new damage component with default values
     * @returns {DamageComponent} - A new damage component
     */
    createNewDamageComponent() {
        return new DamageComponent('', '', false, false, false);
    }
}

// ===================== END MODIFIER PANEL SYSTEM =====================
<|MERGE_RESOLUTION|>--- conflicted
+++ resolved
@@ -2763,7 +2763,12 @@
         const config = this.panelConfigs.get(type);
         if (!config) return;
 
-<<<<<<< HEAD
+        // Special handling for damage components
+        if (type === 'damage' && config.isMultiComponent) {
+            this.addDamageFormListeners(formElement, rep, config, onChangeCallback);
+            return;
+        }
+
         let traitsInput = null;
         
         // Initialize TraitsInput component for traits field
@@ -2835,20 +2840,8 @@
             });
         }
 
-        // Add input event listener to the form for regular fields
+        // Add input event listener to the form
         formElement.addEventListener('input', (event) => {
-            let shouldTriggerCallback = false;
-            
-=======
-        // Special handling for damage components
-        if (type === 'damage' && config.isMultiComponent) {
-            this.addDamageFormListeners(formElement, rep, config, onChangeCallback);
-            return;
-        }
-
-        // Add input event listener to the form
-        formElement.addEventListener('input', () => {
->>>>>>> ea77d606
             // Update all regular fields
             config.fields.forEach(field => {
                 const element = formElement.querySelector(`#${field.id}`);
